!---------------------------------------------------------------------------
! Flexible Unstructured Simulation Infrastructure with Open Numerics (Open FUSION Toolkit)
!---------------------------------------------------------------------------
!> @file thincurr_coupling.F90
!
!> Run thin wall frequency response simulations using ThinCurr
!!
!! **Option group:** `thincurr_fr_options`
!! |  Option                 |  Description  | Type [dim] |
!! |-------------------------|---------------|------------|
!! |  `mesh_file="none"`     |  Surface mesh filename (Cubit) | str |
!! |  `plot_run=F`           |  Produce plot files from stored restart files | bool |
!! |  `direct=T`             |  Use direct solver | bool |
!! |  `force_f0=0.`          |  Toroidal field (R0*B0) for force calculation | float |
!! |  `freq=1.d3`            |  Frequency for FR run | float |
!! |  `mode_file="none"`     |  DCON mode surface file from "mode_to_tw" | str |
!! |  `fr_limit=0`           |  Frequency limit for FR run (1->Inf, 2->Zero) | str |
!!
!! @authors Chris Hansen
!! @date Feb 2022
!! @ingroup doxy_thincurr
!---------------------------------------------------------------------------
PROGRAM thincurr_coupling
USE oft_base
USE oft_io, ONLY: hdf5_field_get_sizes
USE oft_mesh_type, ONLY: smesh
USE oft_mesh_native, ONLY: native_read_nodesets, native_read_sidesets
#ifdef HAVE_NCDF
USE oft_mesh_cubit, ONLY: cubit_read_nodesets, cubit_read_sidesets
#endif
USE multigrid_build, ONLY: multigrid_construct_surf
!
<<<<<<< HEAD
USE oft_la_base, ONLY: oft_vector, oft_graph
USE oft_lu, ONLY: oft_lusolver, lapack_matinv
USE oft_native_la, ONLY: oft_native_vector, oft_native_matrix, partition_graph
USE oft_deriv_matrices, ONLY: oft_sum_matrix
USE oft_solver_base, ONLY: oft_solver
USE oft_solver_utils, ONLY: create_cg_solver, create_gmres_solver, &
  create_native_solver
#ifdef HAVE_ARPACK
USE oft_arpack, ONLY: oft_iram_eigsolver
#endif
USE axi_green, ONLY: green
=======
USE oft_la_base, ONLY: oft_vector
>>>>>>> 56a208d8
USE mhd_utils, ONLY: mu0
USE thin_wall
IMPLICIT NONE
#include "local.h"
INTEGER(4) :: nsensors = 0
TYPE(tw_type) :: tw_sim,tw_sim2,mode_source
TYPE(tw_sensors) :: sensors
!
INTEGER(4) :: i,n,ierr,io_unit,ndims
integer(i4), allocatable, dimension(:) :: dim_sizes
REAL(8), POINTER, DIMENSION(:) :: vals
REAL(8), ALLOCATABLE :: eig_rval(:),eig_ival(:),eig_vec(:,:),reg_mat(:,:)
CHARACTER(LEN=2) :: eig_tag
TYPE(oft_timer) :: mytimer
CLASS(oft_vector), POINTER :: uio
TYPE(oft_1d_int), POINTER, DIMENSION(:) :: mesh_nsets => NULL()
TYPE(oft_1d_int), POINTER, DIMENSION(:) :: mesh_ssets => NULL()
TYPE(oft_1d_int), POINTER, DIMENSION(:) :: hole_nsets => NULL()
TYPE(oft_1d_int), POINTER, DIMENSION(:) :: jumper_nsets => NULL()
TYPE(oft_1d_int), POINTER, DIMENSION(:) :: mesh_nsets2 => NULL()
TYPE(oft_1d_int), POINTER, DIMENSION(:) :: mesh_ssets2 => NULL()
TYPE(oft_1d_int), POINTER, DIMENSION(:) :: hole_nsets2 => NULL()
LOGICAL :: success
!
INTEGER(4) :: jumper_start = 0
CHARACTER(LEN=OFT_PATH_SLEN) :: mesh_file = 'none'
LOGICAL :: plot_run = .FALSE.
NAMELIST/thincurr_coupling_options/mesh_file,plot_run
!---
CALL oft_init
!---Read in options
OPEN(NEWUNIT=io_unit, FILE=oft_env%ifile)
READ(io_unit,thincurr_coupling_options, IOSTAT=ierr)
CLOSE(io_unit)
if(ierr<0)call oft_abort('No thin-wall options found in input file.', &
  'thincurr_fr',__FILE__)
if(ierr>0)call oft_abort('Error parsing thin-wall options in input file.', &
  'thincurr_fr',__FILE__)
!---Setup mesh
CALL multigrid_construct_surf
! ALLOCATE(mg_mesh)
! mg_mesh%mgmax=1
! mg_mesh%nbase=1
! oft_env%nbase=1
! mg_mesh%mgdim=mg_mesh%mgmax
! CALL smesh_cubit_load
SELECT CASE(smesh%cad_type)
CASE(0)
  CALL native_read_nodesets(mesh_nsets)
  CALL native_read_sidesets(mesh_ssets)
CASE(2)
#ifdef HAVE_NCDF
  CALL cubit_read_nodesets(mesh_nsets)
  CALL cubit_read_sidesets(mesh_ssets)
#endif
CASE DEFAULT
  CALL oft_abort("Unsupported mesh type","thincurr_fr",__FILE__)
END SELECT
IF(ASSOCIATED(mesh_ssets))THEN
  IF(mesh_ssets(1)%n>0)THEN
    tw_sim%nclosures=mesh_ssets(1)%n
    ALLOCATE(tw_sim%closures(tw_sim%nclosures))
    tw_sim%closures=mesh_ssets(1)%v
  END IF
END IF
tw_sim%mesh=>smesh
IF(jumper_start>0)THEN
  n=SIZE(mesh_nsets)
  hole_nsets=>mesh_nsets(1:jumper_start-1)
  jumper_nsets=>mesh_nsets(jumper_start:n)
ELSE
  hole_nsets=>mesh_nsets
END IF
CALL tw_sim%setup(hole_nsets)
!---Setup I/0
CALL smesh%setup_io(1,basepath='Model1/')
IF(oft_debug_print(1))CALL tw_sim%save_debug()
!---------------------------------------------------------------------------
! Load second model
!---------------------------------------------------------------------------
ALLOCATE(oft_trimesh::tw_sim2%mesh)
CALL tw_sim2%mesh%setup(-1,.FALSE.)
CALL hdf5_field_get_sizes(TRIM(mesh_file),"mesh/R",ndims,dim_sizes)
tw_sim2%mesh%np=dim_sizes(2)
DEALLOCATE(dim_sizes)
CALL hdf5_field_get_sizes(TRIM(mesh_file),"mesh/LC",ndims,dim_sizes)
tw_sim2%mesh%nc=dim_sizes(2)
DEALLOCATE(dim_sizes)
ALLOCATE(tw_sim2%mesh%r(3,tw_sim2%mesh%np))
CALL hdf5_read(tw_sim2%mesh%r,TRIM(mesh_file),"mesh/R",success)
ALLOCATE(tw_sim2%mesh%lc(3,tw_sim2%mesh%nc))
CALL hdf5_read(tw_sim2%mesh%lc,TRIM(mesh_file),"mesh/LC",success)
ALLOCATE(tw_sim2%mesh%reg(tw_sim2%mesh%nc))
tw_sim2%mesh%reg=1.d0
! CALL native_hobase(mg_mesh2%smesh)
CALL native_read_nodesets(mesh_nsets2,native_filename=TRIM(mesh_file))
CALL native_read_sidesets(mesh_ssets2,native_filename=TRIM(mesh_file))
IF(ASSOCIATED(mesh_ssets2))THEN
  IF(mesh_ssets2(1)%n>0)THEN
    tw_sim2%nclosures=mesh_ssets2(1)%n
    ALLOCATE(tw_sim2%closures(tw_sim2%nclosures))
    tw_sim2%closures=mesh_ssets2(1)%v
  END IF
END IF
hole_nsets2=>mesh_nsets2
CALL tw_sim2%setup(hole_nsets2)
!---Setup I/0
CALL tw_sim2%mesh%setup_io(1,basepath='Model2/')
IF(oft_debug_print(1))CALL tw_sim2%save_debug()
!
IF(plot_run)THEN
  CALL tw_sim%Uloc%new(uio)
  CALL tw_rst_load(uio,'pThinCurr_coupling.rst','P')
  NULLIFY(vals)
  CALL uio%get_local(vals)
  !---Save plot fields
  CALL tw_save_pfield(tw_sim,vals,'J')
  CALL uio%delete()
  DEALLOCATE(uio)
  !
  CALL tw_sim2%Uloc%new(uio)
  CALL tw_rst_load(uio,'pThinCurr_coupling.rst','E')
  NULLIFY(vals)
  CALL uio%get_local(vals)
  !---Save plot fields
  CALL tw_sim2%mesh%save_vertex_scalar(vals(1:tw_sim2%mesh%np),'E')
  CALL uio%delete()
  DEALLOCATE(uio)
  CALL oft_finalize()
END IF
!---------------------------------------------------------------------------
! Build mutual coupling matrix
!---------------------------------------------------------------------------
CALL tw_compute_LmatDirect(tw_sim,tw_sim%Lmat,col_model=tw_sim2,save_file='Lmat_coupling.save')
!
CALL tw_get_getMat
OPEN(NEWUNIT=io_unit,FILE='Lmat_reg.save',FORM='UNFORMATTED')
WRITE(io_unit)3*tw_sim%mesh%nc,tw_sim%nelems
DO i=1,tw_sim%nelems
  WRITE(io_unit)reg_mat(:,i)
END DO
CLOSE(io_unit)
!---
CALL oft_finalize
CONTAINS
!------------------------------------------------------------------------------
!> Save solution vector for thin-wall model for plotting in VisIt
!------------------------------------------------------------------------------
SUBROUTINE tw_get_getMat()
INTEGER(4) :: i,j,k,jj,pt,ih,ihp,ihc
REAL(8) :: rcurr(3),ftmp(3),gop(3,3),area,norm(3)
REAL(8), ALLOCATABLE, DIMENSION(:,:) :: ptvec,cellvec
ALLOCATE(reg_mat(3*tw_sim%mesh%nc,tw_sim%nelems))
reg_mat=0.d0
!---Avg to cells
ftmp=1.d0/3.d0
DO i=1,tw_sim%mesh%nc
  CALL tw_sim%mesh%jacobian(i,ftmp,gop,area)
  CALL tw_sim%mesh%norm(i,ftmp,norm)
  DO j=1,3
    pt=tw_sim%pmap(tw_sim%mesh%lc(j,i))
    IF(pt==0)CYCLE
    rcurr = cross_product(gop(:,j),norm)
    reg_mat((i-1)*3+1,pt) = reg_mat((i-1)*3+1,pt) + rcurr(1)*SQRT(tw_sim%mesh%ca(i))
    reg_mat((i-1)*3+2,pt) = reg_mat((i-1)*3+2,pt) + rcurr(2)*SQRT(tw_sim%mesh%ca(i))
    reg_mat((i-1)*3+3,pt) = reg_mat((i-1)*3+3,pt) + rcurr(3)*SQRT(tw_sim%mesh%ca(i))
  END DO
END DO
DO ih=1,tw_sim%nholes
DO ihp=1,tw_sim%hmesh(ih)%n
DO ihc=tw_sim%hmesh(ih)%kpc(ihp),tw_sim%hmesh(ih)%kpc(ihp+1)-1
  i=ABS(tw_sim%hmesh(ih)%lpc(ihc))
  DO j=1,3
    IF(tw_sim%mesh%lc(j,i)==tw_sim%hmesh(ih)%lp(ihp))EXIT
  END DO
  CALL tw_sim%mesh%jacobian(i,ftmp,gop,area)
  CALL tw_sim%mesh%norm(i,ftmp,norm)
  rcurr = cross_product(gop(:,j),norm)*SIGN(1,tw_sim%hmesh(ih)%lpc(ihc))
  pt = tw_sim%np_active+ih
  reg_mat((i-1)*3+1,pt) = reg_mat((i-1)*3+1,pt) + rcurr(1)*SQRT(tw_sim%mesh%ca(i))
  reg_mat((i-1)*3+2,pt) = reg_mat((i-1)*3+2,pt) + rcurr(2)*SQRT(tw_sim%mesh%ca(i))
  reg_mat((i-1)*3+3,pt) = reg_mat((i-1)*3+3,pt) + rcurr(3)*SQRT(tw_sim%mesh%ca(i))
END DO
END DO
END DO
END SUBROUTINE tw_get_getMat
END PROGRAM thincurr_coupling<|MERGE_RESOLUTION|>--- conflicted
+++ resolved
@@ -30,21 +30,7 @@
 #endif
 USE multigrid_build, ONLY: multigrid_construct_surf
 !
-<<<<<<< HEAD
-USE oft_la_base, ONLY: oft_vector, oft_graph
-USE oft_lu, ONLY: oft_lusolver, lapack_matinv
-USE oft_native_la, ONLY: oft_native_vector, oft_native_matrix, partition_graph
-USE oft_deriv_matrices, ONLY: oft_sum_matrix
-USE oft_solver_base, ONLY: oft_solver
-USE oft_solver_utils, ONLY: create_cg_solver, create_gmres_solver, &
-  create_native_solver
-#ifdef HAVE_ARPACK
-USE oft_arpack, ONLY: oft_iram_eigsolver
-#endif
-USE axi_green, ONLY: green
-=======
 USE oft_la_base, ONLY: oft_vector
->>>>>>> 56a208d8
 USE mhd_utils, ONLY: mu0
 USE thin_wall
 IMPLICIT NONE
