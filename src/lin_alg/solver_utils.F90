--- conflicted
+++ resolved
@@ -677,12 +677,8 @@
     ALLOCATE(oft_petsc_asprecond::pre)
   CASE("lu")
     ALLOCATE(oft_petsc_luprecond::pre)
-<<<<<<< HEAD
-  ! CASE("ilu")
-=======
   CASE("ilu")
     CALL oft_abort("ILU0 not currently supported via PETSc.","create_petsc_pre",__FILE__)
->>>>>>> 56a208d8
   !   ALLOCATE(oft_petsc_luprecond::pre)
   CASE DEFAULT
     CALL oft_abort("Invalid preconditioner type.","create_petsc_pre",__FILE__)
@@ -807,11 +803,7 @@
   CASE("ilu")
     IF(use_petsc)THEN
       IF(native_solver)THEN
-<<<<<<< HEAD
-        CALL oft_abort("LU precon requires PETSc parent solver.","create_pre_xml",__FILE__)
-=======
         CALL oft_abort("ILU precon requires PETSc parent solver.","create_pre_xml",__FILE__)
->>>>>>> 56a208d8
       END IF
       CALL create_petsc_pre(pre,"ilu")
     ELSE
