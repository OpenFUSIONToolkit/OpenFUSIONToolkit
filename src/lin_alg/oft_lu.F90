!---------------------------------------------------------------------------
! Flexible Unstructured Simulation Infrastructure with Open Numerics (Open FUSION Toolkit)
!---------------------------------------------------------------------------
!> @file oft_lu.F90
!
!> Native module for direct solves.
!! Available interfaces:
!! - LAPACK (dgetrf, dgetrs)
!! - SuperLU
!! - MUMPS
!! - PARDISO (MKL interface)
!!
!! @note Currently supports local solves only.
!!
!! @authors Chris Hansen
!! @date May 2014
!! @ingroup doxy_oft_lin_alg
!---------------------------------------------------------------------------
MODULE oft_lu
USE, INTRINSIC :: iso_c_binding, ONLY: c_int, c_double, c_ptr, c_null_ptr
USE oft_local
USE oft_base
USE oft_la_base, ONLY: oft_vector, oft_graph
USE oft_solver_base, ONLY: oft_solver
USE oft_native_la, ONLY: oft_native_matrix, native_matrix_cast
IMPLICIT NONE
#include "local.h"
#ifdef HAVE_MUMPS
#include "dmumps_struc.h"
#endif
#ifdef HAVE_MKL_PARDISO
#define HAVE_MKL
#endif
#ifdef HAVE_MKL
#define DEF_LU_PACK "mkl"
#define DEF_ILU_PACK "mkl"
#else
#define DEF_ILU_PACK "native"
#endif
#if !defined(DEF_LU_PACK) && defined(HAVE_MUMPS)
#define DEF_LU_PACK "mumps"
#endif
#if !defined(DEF_LU_PACK) && defined(HAVE_SUPERLU)
#define DEF_LU_PACK "super"
#endif
#if !defined(DEF_LU_PACK) && defined(HAVE_SUPERLU_DIST)
#define DEF_LU_PACK "superd"
#endif
#if !defined(DEF_LU_PACK) && defined(HAVE_UMFPACK)
#define DEF_LU_PACK "umfpack"
#endif
#if !defined(DEF_LU_PACK)
#define DEF_LU_PACK "none"
#endif
PRIVATE
PUBLIC lapack_matinv, lapack_cholesky
!---------------------------------------------------------------------------
!> Native ILU(0) preconditioner information object
!---------------------------------------------------------------------------
TYPE :: native_ilu_struc
  INTEGER(i4), POINTER, DIMENSION(:) :: ju => NULL() !< Diagonal entry indices
  INTEGER(i4), POINTER, DIMENSION(:) :: jlu => NULL() !< Column values in iLU factors
  REAL(r8), POINTER, DIMENSION(:) :: alu => NULL() !< Values of iLU factors
END TYPE native_ilu_struc
!---------------------------------------------------------------------------
! TYPE superlu_struc
!---------------------------------------------------------------------------
!> SuperLU solver information
!---------------------------------------------------------------------------
TYPE :: superlu_struc
  INTEGER(i4) :: col_perm = -1 !< Column permutation to use (-1 for default)
  INTEGER(i4) :: comm = MPI_COMM_NULL !< Private MPI communicator for SuperLU-DIST
  TYPE(C_PTR) :: f_factors = C_NULL_PTR !< SuperLU factors pointer
  TYPE(C_PTR) :: grid_handle = C_NULL_PTR !< SuperLU-DIST processor grid pointer
  INTEGER(i4), POINTER, DIMENSION(:) :: kr => NULL() !< Row pointer (0-based indices)
  INTEGER(i4), POINTER, DIMENSION(:) :: lc => NULL() !< Col pointer (0-based indices)
  INTEGER(i4), POINTER, DIMENSION(:) :: csc_map => NULL() !< Col pointer (0-based indices)
  REAL(r8), POINTER, DIMENSION(:) :: csc_vals => NULL() !< Col pointer (0-based indices)
END TYPE superlu_struc
!---------------------------------------------------------------------------
! TYPE pardiso_struc
!---------------------------------------------------------------------------
!> Pardiso solver information
!---------------------------------------------------------------------------
TYPE :: pardiso_struc
  INTEGER(i4) :: mtype = 11 !< Matrix type (1 -> real/symmetric, 11 -> real/nonsymmetric)
  INTEGER(i4) :: msglvl = 0 !< Controls message output (0 -> no output, 1 -> print some stats)
  INTEGER(i8) :: pt(64) = 0 !< Handle to internal data structure
  INTEGER(i4) :: iparm(64) = 0 !< This array is used to pass various parameters to Intel MKL PARDISO
  INTEGER(i4), POINTER, DIMENSION(:) :: perm => NULL() !< Permutation vector
  TYPE(C_PTR) :: f_factors = C_NULL_PTR !< ILU0 factors pointer
END TYPE pardiso_struc
!---------------------------------------------------------------------------
! TYPE oft_lusolver
!---------------------------------------------------------------------------
!> LU solver class
!---------------------------------------------------------------------------
TYPE, PUBLIC, EXTENDS(oft_solver) :: oft_lusolver
  LOGICAL :: refactor = .TRUE. !< Refactor solution on next application
  LOGICAL :: update_graph = .TRUE. !< Perform full factorization including symbolic steps
  INTEGER(i4) :: nrhs = 1
  INTEGER(i4), POINTER, DIMENSION(:) :: ipiv => NULL() !< Row pivot array ("lapack" only)
  REAL(r8), POINTER, DIMENSION(:,:) :: atmp => NULL() !< Local dense matrix ("lapack" only)
  REAL(r8), POINTER, DIMENSION(:,:) :: sec_rhs => NULL()
  CHARACTER(LEN=7) :: package = DEF_LU_PACK !< Factorization package
#if defined( HAVE_SUPERLU ) || defined( HAVE_SUPERLU_DIST ) || defined( HAVE_UMFPACK )
  TYPE(superlu_struc) :: superlu_struct
#endif
#ifdef HAVE_MKL
  TYPE(pardiso_struc) :: pardiso_struct
#endif
#ifdef HAVE_MUMPS
  TYPE(DMUMPS_STRUC) :: mumps_struct
#endif
CONTAINS
  !> Solve linear system
  PROCEDURE :: apply => lusolver_apply
  !> Setup solver from XML node
  PROCEDURE :: setup_from_xml => lusolver_setup_xml
  !> Update solver with new settings/operators and refactor
  PROCEDURE :: update => lusolver_update
  !> Check thread safety
  PROCEDURE :: check_thread => lusolver_check_thread
  !> Clean-up internal storage
  PROCEDURE :: delete => lusolver_delete
END TYPE oft_lusolver
!---------------------------------------------------------------------------
!> ILU solver class
!---------------------------------------------------------------------------
TYPE, PUBLIC, EXTENDS(oft_solver) :: oft_ilusolver
  LOGICAL :: refactor = .TRUE. !< Refactor solution on next application
  LOGICAL :: update_graph = .TRUE. !< Perform full factorization including symbolic steps
  INTEGER(i4) :: nrhs = 1
  REAL(r8), POINTER, DIMENSION(:,:) :: sec_rhs => NULL()
  CHARACTER(LEN=7) :: package = DEF_ILU_PACK !< Factorization package
  TYPE(native_ilu_struc) :: native_struct
#if defined( HAVE_SUPERLU )
  TYPE(superlu_struc) :: superlu_struct
#endif
#ifdef HAVE_MKL
  TYPE(pardiso_struc) :: pardiso_struct
#endif
CONTAINS
  !> Solve linear system
  PROCEDURE :: apply => ilusolver_apply
  !> Setup solver from XML node
  PROCEDURE :: setup_from_xml => ilusolver_setup_xml
  !> Update solver with new settings/operators and refactor
  PROCEDURE :: update => ilusolver_update
  !> Check thread safety
  PROCEDURE :: check_thread => ilusolver_check_thread
  !> Clean-up internal storage
  PROCEDURE :: delete => ilusolver_delete
END TYPE oft_ilusolver
INTERFACE
#ifdef HAVE_SUPERLU
!---------------------------------------------------------------------------
! SUBROUTINE oft_superlu_dgssv
!---------------------------------------------------------------------------
!> Interface to dgssv from SuperLU
!!
!! @param[in,out] iopt Operation control (1 -> performs LU decomposition for the
!! first time, 2 -> performs triangular solve, 3 -> refactor matrix with the
!! same non-zero pattern, 4 -> free all the storage in the end)
!! @param[in,out] n Number of rows
!! @param[in,out] nnz Number of non-zeros
!! @param[in,out] nrhs Number of RHS to solve (nrhs=1 only)
!! @param[in,out] values Matrix values in CRS format [nnz]
!! @param[in,out] colind Column indices in CRS format [nnz]
!! @param[in,out] rowptr Row pointer into colind [n+1]
!! @param[in,out] b Right hand side -> overwritten with solution [n]
!! @param[in,out] ldb Lowest dimension of vector `b` [n]
!! @param[in,out] f_factors Pointer to SuperLU internal data storage
!! @param[in,out] col_perm Column permutation method (0 -> natural ordering,
!! 1 -> min degree on A'*A, 2 -> min degree on A'+A, 3 -> approx min degree
!! for unsymmetric matrices)
!! @param[in,out] info Solver return status (not currently used)
!---------------------------------------------------------------------------
  SUBROUTINE oft_superlu_dgssv(iopt,n,nnz,nrhs,values,colind, &
    rowptr,b,ldb,f_factors,col_perm,info) BIND(C,NAME="oft_superlu_dgssv_c")
  IMPORT c_int, c_double, c_ptr
  INTEGER(c_int), INTENT(inout) :: iopt
  INTEGER(c_int), INTENT(inout) :: n
  INTEGER(c_int), INTENT(inout) :: nnz
  INTEGER(c_int), INTENT(inout) :: nrhs
  REAL(c_double), DIMENSION(nnz), INTENT(inout) :: values
  INTEGER(c_int), DIMENSION(nnz), INTENT(inout) :: colind
  INTEGER(c_int), DIMENSION(n+1), INTENT(inout) :: rowptr
  REAL(c_double), DIMENSION(n), INTENT(inout) :: b
  INTEGER(c_int), INTENT(inout) :: ldb
  TYPE(c_ptr), INTENT(inout) :: f_factors
  INTEGER(c_int), VALUE, INTENT(in) :: col_perm
  INTEGER(c_int), INTENT(out) :: info
  END SUBROUTINE oft_superlu_dgssv
!---------------------------------------------------------------------------
!> Interface to dgsisx (ILUT) from SuperLU
!!
!! @param[in,out] iopt Operation control (1 -> performs LU decomposition for the
!! first time, 2 -> performs triangular solve, 3 -> refactor matrix with the
!! same non-zero pattern, 4 -> free all the storage in the end)
!! @param[in,out] n Number of rows
!! @param[in,out] nnz Number of non-zeros
!! @param[in,out] nrhs Number of RHS to solve (nrhs=1 only)
!! @param[in,out] values Matrix values in CRS format [nnz]
!! @param[in,out] colind Column indices in CRS format [nnz]
!! @param[in,out] rowptr Row pointer into colind [n+1]
!! @param[in,out] b Right hand side -> overwritten with solution [n]
!! @param[in,out] ldb Lowest dimension of vector `b` [n]
!! @param[in,out] f_factors Pointer to SuperLU internal data storage
!! @param[in,out] col_perm Column permutation method (0 -> natural ordering,
!! 1 -> min degree on A'*A, 2 -> min degree on A'+A, 3 -> approx min degree
!! for unsymmetric matrices)
!! @param[in,out] info Solver return status (not currently used)
!---------------------------------------------------------------------------
  SUBROUTINE oft_superlu_dgsisx(iopt,n,nnz,nrhs,values,colind, &
    rowptr,b,ldb,f_factors,col_perm,fill_tol,info) BIND(C,NAME="oft_superlu_dgsisx_c")
  IMPORT c_int, c_double, c_ptr
  INTEGER(c_int), INTENT(inout) :: iopt
  INTEGER(c_int), INTENT(inout) :: n
  INTEGER(c_int), INTENT(inout) :: nnz
  INTEGER(c_int), INTENT(inout) :: nrhs
  REAL(c_double), DIMENSION(nnz), INTENT(inout) :: values
  INTEGER(c_int), DIMENSION(nnz), INTENT(inout) :: colind
  INTEGER(c_int), DIMENSION(n+1), INTENT(inout) :: rowptr
  REAL(c_double), DIMENSION(n), INTENT(inout) :: b
  INTEGER(c_int), INTENT(inout) :: ldb
  TYPE(c_ptr), INTENT(inout) :: f_factors
  INTEGER(c_int), VALUE, INTENT(in) :: col_perm
  REAL(c_double), VALUE, INTENT(in) :: fill_tol
  INTEGER(c_int), INTENT(out) :: info
  END SUBROUTINE oft_superlu_dgsisx
#endif
#ifdef HAVE_SUPERLU_DIST
!---------------------------------------------------------------------------
! SUBROUTINE oft_superlu_dist_dgssv
!---------------------------------------------------------------------------
!> Interface to dgssv from SuperLU-DIST (local only)
!!
!! @param[in,out] iopt Operation control (1 -> performs LU decomposition for the
!! first time, 2 -> performs triangular solve, 3 -> refactor matrix with the
!! same non-zero pattern, 4 -> free all the storage in the end)
!! @param[in] n Number of rows
!! @param[in] nnz Number of non-zeros
!! @param[in] nrhs Number of RHS to solve (nrhs=1 only)
!! @param[in] values Matrix values in CRS format [nnz]
!! @param[in] colind Column indices in CRS format [nnz]
!! @param[in] rowptr Row pointer into colind [n+1]
!! @param[in,out] b Right hand side -> overwritten with solution [n]
!! @param[in] ldb Lowest dimension of vector `b` [n]
!! @param[in,out] grid_handle Pointer to SuperLU-DIST processor grid
!! @param[out] berr Backward error of each right-hand side
!! @param[in,out] f_factors Pointer to SuperLU-DIST internal data storage
!! @param[in] col_perm Column permutation method (0 -> natural ordering,
!! 1 -> min degree on A'*A, 2 -> min degree on A'+A, 3 -> approx min degree
!! for unsymmetric matrices)
!! @param[out] info Solver return status (not currently used)
!---------------------------------------------------------------------------
  SUBROUTINE oft_superlu_dist_dgssv(iopt,n,nnz,nrhs,values,colind, &
    rowptr,b,ldb,grid_handle,f_factors,col_perm,info) BIND(C,NAME="oft_superlu_dist_dgssv_c")
  IMPORT c_int, c_double, c_ptr
  INTEGER(c_int), INTENT(inout) :: iopt
  INTEGER(c_int), INTENT(inout) :: n
  INTEGER(c_int), INTENT(inout) :: nnz
  INTEGER(c_int), INTENT(inout) :: nrhs
  REAL(c_double), DIMENSION(nnz), INTENT(inout) :: values
  INTEGER(c_int), DIMENSION(nnz), INTENT(inout) :: colind
  INTEGER(c_int), DIMENSION(n+1), INTENT(inout) :: rowptr
  REAL(c_double), DIMENSION(n), INTENT(inout) :: b
  INTEGER(c_int), INTENT(inout) :: ldb
  TYPE(c_ptr), INTENT(inout) :: grid_handle
  TYPE(c_ptr), INTENT(inout) :: f_factors
  INTEGER(c_int), INTENT(inout) :: col_perm
  INTEGER(c_int), INTENT(inout) :: info
  END SUBROUTINE oft_superlu_dist_dgssv
!---------------------------------------------------------------------------
! SUBROUTINE oft_superlu_dist_slugrid
!---------------------------------------------------------------------------
!> Interface to dgssv from SuperLU
!!
!! @param[in,out] iopt Operation control (1 -> Setup grid, 2 -> Clear/Release grid)
!! @param[in] slu_comm MPI communicator for processor grid (must be MPI_COMM_SELF)
!! @param[in] nprow Number of rows
!! @param[in] npcol Number of non-zeros
!! @param[in,out] grid_handle Pointer to SuperLU-DIST processor grid
!! @param[out] info Solver return status (not currently used)
!---------------------------------------------------------------------------
  SUBROUTINE oft_superlu_dist_slugrid(iopt,slu_comm,nprow,npcol,grid_handle,info) BIND(C,NAME="oft_superlu_dist_slugrid_c")
  IMPORT c_int, c_double, c_ptr
  INTEGER(c_int), INTENT(inout) :: iopt
  INTEGER(c_int), INTENT(in) :: slu_comm
  INTEGER(c_int), INTENT(inout) :: nprow
  INTEGER(c_int), INTENT(inout) :: npcol
  TYPE(c_ptr), INTENT(inout) :: grid_handle
  INTEGER(c_int), INTENT(inout) :: info
  END SUBROUTINE oft_superlu_dist_slugrid
#endif
!---------------------------------------------------------------------------
! SUBROUTINE oft_umfpack_dgssv
!---------------------------------------------------------------------------
!> Interface to dgssv from UMFPACK
!!
!! @param[in,out] iopt Operation control (1 -> performs LU decomposition for the
!! first time, 2 -> performs triangular solve, 3 -> refactor matrix with the
!! same non-zero pattern, 4 -> free all the storage in the end)
!! @param[in,out] n Number of rows
!! @param[in,out] nnz Number of non-zeros
!! @param[in,out] nrhs Number of RHS to solve (nrhs=1 only)
!! @param[in,out] values Matrix values in CRS format [nnz]
!! @param[in,out] colind Column indices in CRS format [nnz]
!! @param[in,out] rowptr Row pointer into colind [n+1]
!! @param[in,out] b Right hand side -> overwritten with solution [n]
!! @param[in,out] ldb Lowest dimension of vector `b` [n]
!! @param[in,out] f_factors Pointer to UMFPACK internal data storage
!! @param[in,out] col_perm Column permutation method (0 -> natural ordering,
!! 1 -> min degree on A'*A, 2 -> min degree on A'+A, 3 -> approx min degree
!! for unsymmetric matrices)
!! @param[in,out] info Solver return status (not currently used)
!---------------------------------------------------------------------------
#ifdef HAVE_UMFPACK
  SUBROUTINE oft_umfpack_dgssv(iopt,n,nnz,nrhs,values,colind, &
    rowptr,b,ldb,f_factors,col_perm,info) BIND(C,NAME="oft_umfpack_dgssv_c")
  IMPORT c_int, c_double, c_ptr
  INTEGER(c_int), INTENT(inout) :: iopt
  INTEGER(c_int), INTENT(inout) :: n
  INTEGER(c_int), INTENT(inout) :: nnz
  INTEGER(c_int), INTENT(inout) :: nrhs
  REAL(c_double), DIMENSION(nnz), INTENT(inout) :: values
  INTEGER(c_int), DIMENSION(nnz), INTENT(inout) :: colind
  INTEGER(c_int), DIMENSION(n+1), INTENT(inout) :: rowptr
  REAL(c_double), DIMENSION(n), INTENT(inout) :: b
  INTEGER(c_int), INTENT(inout) :: ldb
  TYPE(c_ptr), INTENT(inout) :: f_factors
  INTEGER(c_int), INTENT(inout) :: col_perm
  INTEGER(c_int), INTENT(inout) :: info
  END SUBROUTINE oft_umfpack_dgssv
#endif
#ifdef HAVE_MKL
!---------------------------------------------------------------------------
! SUBROUTINE oft_mkl_ilu
!---------------------------------------------------------------------------
!> Interface to MKL iLU0 solver
!!
!! @param[in,out] iopt Operation control (1 -> performs iLU0 decomposition for the
!! first time, 2 -> performs triangular solve, 3 -> free all the storage in the end)
!! @param[in,out] n Number of rows
!! @param[in,out] nnz Number of non-zeros
!! @param[in,out] values Matrix values in CRS format [nnz]
!! @param[in,out] colind Column indices in CRS format [nnz]
!! @param[in,out] rowptr Row pointer into colind [n+1]
!! @param[in,out] b Right hand side -> overwritten with solution [n]
!! @param[in,out] f_factors Pointer to MKL internal data storage
!! @param[in,out] info Solver return status (not currently used)
!---------------------------------------------------------------------------
  SUBROUTINE oft_mkl_ilu(iopt,n,nnz,values,colind, &
    rowptr,b,f_factors,info) BIND(C,NAME="oft_mkl_ilu_c")
  IMPORT c_int, c_double, c_ptr
  INTEGER(c_int), INTENT(in) :: iopt
  INTEGER(c_int), INTENT(in) :: n
  INTEGER(c_int), INTENT(in) :: nnz
  REAL(c_double), DIMENSION(nnz), INTENT(inout) :: values
  INTEGER(c_int), DIMENSION(nnz), INTENT(inout) :: colind
  INTEGER(c_int), DIMENSION(n+1), INTENT(inout) :: rowptr
  REAL(c_double), DIMENSION(n), INTENT(inout) :: b
  TYPE(c_ptr), INTENT(inout) :: f_factors
  INTEGER(c_int), INTENT(inout) :: info
  END SUBROUTINE oft_mkl_ilu
#endif
END INTERFACE
INTERFACE lapack_matinv
  MODULE PROCEDURE lapack_matinv_real
  MODULE PROCEDURE lapack_matinv_complex
END INTERFACE lapack_matinv
INTERFACE lapack_cholesky
  MODULE PROCEDURE lapack_cholesky_real
  ! MODULE PROCEDURE lapack_cholesky_complex
END INTERFACE lapack_cholesky
CONTAINS
!---------------------------------------------------------------------------
! SUBROUTINE: convert_csr_to_csc
!---------------------------------------------------------------------------
!> Convert csr graph to csc storage
!!
!! @param[in,out] csr_graph Original graph in csr format
!! @param[in,out] csc_graph Resulting graph in csc format
!! @param[in,out] map Mapping from csr entries to csc entries
!---------------------------------------------------------------------------
SUBROUTINE convert_csr_to_csc(csr_graph,csc_graph,map)
TYPE(oft_graph), INTENT(inout) :: csr_graph
TYPE(oft_graph), INTENT(inout) :: csc_graph
INTEGER(i4), INTENT(inout) :: map(:)
INTEGER(i4) :: i,j,k
INTEGER(i4), POINTER :: kr_tmp(:)
DEBUG_STACK_PUSH
!---Convert to CSC format
csc_graph%nr=csr_graph%nr; csc_graph%nc=csr_graph%nc
csc_graph%nrg=-1; csc_graph%ncg=-1
csc_graph%nnz=csr_graph%nnz
!---
ALLOCATE(csc_graph%kr(csc_graph%nr+1))
csc_graph%kr=0
DO i=1,csr_graph%nr
  DO j=csr_graph%kr(i),csr_graph%kr(i+1)-1
    csc_graph%kr(csr_graph%lc(j))=csc_graph%kr(csr_graph%lc(j))+1
  END DO
END DO
!---
csc_graph%kr(csc_graph%nr+1)=csc_graph%nnz+1
DO i=csc_graph%nr,1,-1 ! cumulative point to point count
  csc_graph%kr(i)=csc_graph%kr(i+1)-csc_graph%kr(i)
END DO
IF(csc_graph%kr(1)/=1)CALL oft_abort('Bad element to element count', &
'convert_csr_to_csc',__FILE__)
!---
ALLOCATE(kr_tmp(csc_graph%nr))
ALLOCATE(csc_graph%lc(csc_graph%nnz))
kr_tmp=0
DO i=1,csr_graph%nr
  DO j=csr_graph%kr(i),csr_graph%kr(i+1)-1
    k=csc_graph%kr(csr_graph%lc(j))+kr_tmp(csr_graph%lc(j))
    csc_graph%lc(k)=i
    map(k)=j!csr_map(j)
    kr_tmp(csr_graph%lc(j))=kr_tmp(csr_graph%lc(j))+1
  END DO
END DO
DEALLOCATE(kr_tmp)
DEBUG_STACK_POP
END SUBROUTINE convert_csr_to_csc
!---------------------------------------------------------------------------
! SUBROUTINE: lusolver_apply
!---------------------------------------------------------------------------
!> Solve a linear system using a direct solve
!!
!! @param[in,out] u Guess/Solution field
!! @param[in,out] g RHS/Residual field
!---------------------------------------------------------------------------
RECURSIVE SUBROUTINE lusolver_apply(self,u,g)
CLASS(oft_lusolver), INTENT(inout) :: self
CLASS(oft_vector), INTENT(inout) :: u,g
!---
INTEGER(i4) :: mode,nrhs,ldb,ierr,i,j,k,info
INTEGER(i4), POINTER :: csr_map(:),kr_tmp(:)
REAL(r8), POINTER, DIMENSION(:) :: mat_vals,csc_vals,vtmp
REAL(r8), POINTER, DIMENSION(:,:) :: vals,b
CLASS(oft_native_matrix), POINTER :: A_native
TYPE(oft_timer) :: mytimer
TYPE(oft_graph) :: csr_graph
TYPE(oft_graph) :: csc_graph
DEBUG_STACK_PUSH
IF(TRIM(self%package)=='pardiso')self%package='mkl'
IF((oft_env%pm.AND.oft_env%head_proc))WRITE(*,*)'Starting LU solver: ',self%package,self%refactor
IF(native_matrix_cast(A_native,self%A)<0)CALL oft_abort('Native matrix required', &
  'lusolver_apply',__FILE__)
!---Check call threading for MUMPS
IF(self%package(1:5)=='mumps')THEN
  IF(omp_get_num_threads()>1)CALL oft_abort('MUMPS used by multiple threads', &
    'lusolver_apply',__FILE__)
END IF
IF(ASSOCIATED(A_native%Mfull))THEN
  mat_vals=>A_native%Mfull
ELSE
  mat_vals=>A_native%M
END IF
!---Initialize solvers
IF(.NOT.self%initialized)THEN
  !---
  SELECT CASE(TRIM(self%package))
    CASE DEFAULT
      CALL oft_abort('Unknown LU package','lusolver_apply', __FILE__)
    CASE("lapack")
      ! Do nothing
    CASE("super")
#ifdef HAVE_SUPERLU
      ALLOCATE(self%superlu_struct%kr(A_native%nr+1))
      ALLOCATE(self%superlu_struct%lc(A_native%nnz))
      self%superlu_struct%kr=A_native%kr-1
      self%superlu_struct%lc=A_native%lc-1
#else
      CALL oft_abort('OFT not compiled with SUPERLU','lusolver_apply',__FILE__)
#endif
    CASE("superd")
#ifdef HAVE_SUPERLU_DIST
      ALLOCATE(self%superlu_struct%csc_map(A_native%nnz),self%superlu_struct%csc_vals(A_native%nnz))
      csr_graph%nr=A_native%nr; csr_graph%nc=A_native%nc; csr_graph%nnz=A_native%nnz
      csr_graph%kr=>A_native%kr; csr_graph%lc=>A_native%lc
      CALL convert_csr_to_csc(csr_graph,csc_graph,self%superlu_struct%csc_map)
      csc_graph%kr=csc_graph%kr-1; csc_graph%lc=csc_graph%lc-1
      self%superlu_struct%kr=>csc_graph%kr; self%superlu_struct%lc=>csc_graph%lc
      self%superlu_struct%csc_vals=mat_vals(self%superlu_struct%csc_map)
      mode=1
      nrhs=1
      CALL MPI_Comm_dup(MPI_COMM_SELF,self%superlu_struct%comm,ierr)
      CALL oft_superlu_dist_slugrid(mode,self%superlu_struct%comm,nrhs,nrhs,self%superlu_struct%grid_handle,ierr)
#else
      CALL oft_abort('OFT not compiled with SUPERLU-DIST','lusolver_apply',__FILE__)
#endif
    CASE("umfpack")
#ifdef HAVE_UMFPACK
      ALLOCATE(self%superlu_struct%kr(A_native%nr+1))
      ALLOCATE(self%superlu_struct%lc(A_native%nnz))
      self%superlu_struct%kr=A_native%kr-1
      self%superlu_struct%lc=A_native%lc-1
#else
      CALL oft_abort('OFT not compiled with UMFPACK','lusolver_apply',__FILE__)
#endif
    CASE("mkl")
#ifdef HAVE_MKL
      self%pardiso_struct%pt=0
      self%pardiso_struct%iparm=0
      call pardisoinit(self%pardiso_struct%pt,self%pardiso_struct%mtype,self%pardiso_struct%iparm)
      ALLOCATE(self%pardiso_struct%perm(A_native%nr))
      self%pardiso_struct%iparm(1)=1
      self%pardiso_struct%iparm(27)=1
#else
      CALL oft_abort('OFT not compiled with MKL-PARDISO','lusolver_apply',__FILE__)
#endif
    CASE("mumps")
#ifdef HAVE_MUMPS
      self%mumps_struct%job = -1
      self%mumps_struct%comm = MPI_COMM_SELF
      self%mumps_struct%sym = 0
      self%mumps_struct%par = 1
      CALL dmumps(self%mumps_struct)
      self%mumps_struct%icntl((/5,18/))=0 ! Set centralized assembly
      self%mumps_struct%icntl((/20,21/))=0 ! Set centralized dense RHS
      self%mumps_struct%icntl(3:4)=-1 ! Surpress information messages
      self%mumps_struct%n=A_native%nr
      self%mumps_struct%nz=A_native%nnz
      self%mumps_struct%jcn=>A_native%lc
      self%mumps_struct%A=>mat_vals
      ALLOCATE(self%mumps_struct%irn(A_native%nnz))
      DO i=1,A_native%nr
        self%mumps_struct%irn(A_native%kr(i):A_native%kr(i+1)-1)=i
      END DO
#else
      CALL oft_abort('OFT not compiled with MUMPS','lusolver_apply',__FILE__)
#endif
  END SELECT
  self%initialized=.TRUE.
END IF
!---Call factorization
ALLOCATE(vals(u%n,self%nrhs))
nrhs=1
vtmp=>vals(:,1)
CALL g%get_local(vtmp)
IF(self%nrhs>1)THEN
  nrhs=self%nrhs
  DO i=2,self%nrhs
    vals(:,i) = self%sec_rhs(:,i-1)
  END DO
END IF
ldb=A_native%nr
! NULLIFY(vals)
! CALL g%get_local(vals)
SELECT CASE(TRIM(self%package))
  CASE("super")
#ifdef HAVE_SUPERLU
    IF(self%refactor)THEN
      mode=3
      IF(self%update_graph)mode=1
#if !defined( SUPERLU_VER_MAJOR ) || SUPERLU_VER_MAJOR < 5
      !$omp critical (superlu_solve)
#endif
      CALL oft_superlu_dgssv(mode,A_native%nr,A_native%nnz,nrhs, &
        mat_vals,self%superlu_struct%lc,self%superlu_struct%kr,vals,ldb, &
        self%superlu_struct%f_factors,self%superlu_struct%col_perm,ierr)
      IF(ierr/=0)CALL oft_abort('Factorization failed','lusolver_apply',__FILE__)
#if !defined( SUPERLU_VER_MAJOR ) || SUPERLU_VER_MAJOR < 5
      !$omp end critical (superlu_solve)
#endif
      self%refactor=.FALSE.
      self%update_graph=.FALSE.
    END IF
    mode=2
#if !defined( SUPERLU_VER_MAJOR ) || SUPERLU_VER_MAJOR < 5
    !$omp critical (superlu_solve)
#endif
    CALL oft_superlu_dgssv(mode,A_native%nr,A_native%nnz,nrhs, &
      mat_vals,self%superlu_struct%lc,self%superlu_struct%kr,vals,ldb, &
      self%superlu_struct%f_factors,self%superlu_struct%col_perm,ierr)
    IF(ierr/=0)CALL oft_abort('Solve failed','lusolver_apply',__FILE__)
#if !defined( SUPERLU_VER_MAJOR ) || SUPERLU_VER_MAJOR < 5
    !$omp end critical (superlu_solve)
#endif
#else
    CALL oft_abort('OFT not compiled with SuperLU','lusolver_apply',__FILE__)
#endif
CASE("superd")
#ifdef HAVE_SUPERLU_DIST
    IF(self%refactor)THEN
      mode=3
      IF(self%update_graph)THEN
        DEALLOCATE(self%superlu_struct%csc_map,self%superlu_struct%csc_vals)
        DEALLOCATE(self%superlu_struct%kr,self%superlu_struct%lc)
        csr_graph%nr=A_native%nr; csr_graph%nc=A_native%nc; csr_graph%nnz=A_native%nnz
        csr_graph%kr=>A_native%kr; csr_graph%lc=>A_native%lc
        ALLOCATE(self%superlu_struct%csc_map(A_native%nnz))
        ALLOCATE(self%superlu_struct%csc_vals(A_native%nnz))
        CALL convert_csr_to_csc(csr_graph,csc_graph,self%superlu_struct%csc_map)
        csc_graph%kr=csc_graph%kr-1; csc_graph%lc=csc_graph%lc-1
        self%superlu_struct%kr=>csc_graph%kr; self%superlu_struct%lc=>csc_graph%lc
        mode=1
      END IF
      self%superlu_struct%csc_vals=mat_vals(self%superlu_struct%csc_map)
!      !$omp critical (superlu_solve)
      CALL oft_superlu_dist_dgssv(mode,A_native%nr,A_native%nnz,nrhs, &
        self%superlu_struct%csc_vals,self%superlu_struct%lc,self%superlu_struct%kr,vals,ldb, &
        self%superlu_struct%grid_handle,self%superlu_struct%f_factors, &
        self%superlu_struct%col_perm,ierr)
      IF(ierr/=0)CALL oft_abort('Factorization failed','lusolver_apply',__FILE__)
!      !$omp end critical (superlu_solve)
      self%refactor=.FALSE.
      self%update_graph=.FALSE.
    END IF
    mode=2
!    !$omp critical (superlu_solve)
    CALL oft_superlu_dist_dgssv(mode,A_native%nr,A_native%nnz,nrhs, &
      self%superlu_struct%csc_vals,self%superlu_struct%lc,self%superlu_struct%kr,vals,ldb, &
      self%superlu_struct%grid_handle,self%superlu_struct%f_factors, &
      self%superlu_struct%col_perm,ierr)
    IF(ierr/=0)CALL oft_abort('Solve failed','lusolver_apply',__FILE__)
!    !$omp end critical (superlu_solve)
#else
    CALL oft_abort('OFT not compiled with SuperLU-DIST','lusolver_apply',__FILE__)
#endif
  CASE("umfpack")
#ifdef HAVE_UMFPACK
    IF(self%refactor)THEN
      mode=3
      IF(self%update_graph)mode=1
      !$omp critical (umfpack_solve)
      CALL oft_umfpack_dgssv(mode,A_native%nr,A_native%nnz,nrhs, &
        mat_vals,self%superlu_struct%lc,self%superlu_struct%kr,vals,ldb, &
        self%superlu_struct%f_factors,self%superlu_struct%col_perm,ierr)
      IF(ierr/=0)CALL oft_abort('Factorization failed','lusolver_apply',__FILE__)
      !$omp end critical (umfpack_solve)
      self%refactor=.FALSE.
      self%update_graph=.FALSE.
    END IF
    mode=2
    !$omp critical (umfpack_solve)
    CALL oft_umfpack_dgssv(mode,A_native%nr,A_native%nnz,nrhs, &
      mat_vals,self%superlu_struct%lc,self%superlu_struct%kr,vals,ldb, &
      self%superlu_struct%f_factors,self%superlu_struct%col_perm,ierr)
    IF(ierr/=0)CALL oft_abort('Solve failed','lusolver_apply',__FILE__)
    !$omp end critical (umfpack_solve)
#else
    CALL oft_abort('OFT not compiled with UMFPACK','lusolver_apply',__FILE__)
#endif
  CASE("mkl")
#ifdef HAVE_MKL
    ALLOCATE(b(A_native%nr,self%nrhs))
    b=vals
    IF(self%refactor)THEN
      !---Update matrix
      mode=22
      IF(self%update_graph)mode=12
      CALL pardiso(self%pardiso_struct%pt,1,1,self%pardiso_struct%mtype,mode,A_native%nr, &
        mat_vals,A_native%kr,A_native%lc,self%pardiso_struct%perm, &
        nrhs,self%pardiso_struct%iparm,self%pardiso_struct%msglvl,b,vals,ierr)
      IF(ierr/=0)CALL oft_abort('Factorization failed','lusolver_apply',__FILE__)
      self%pardiso_struct%iparm(1)=0
      self%pardiso_struct%iparm(27)=0
      self%refactor=.FALSE.
      self%update_graph=.FALSE.
    END IF
    mode=33
    CALL pardiso(self%pardiso_struct%pt,1,1,self%pardiso_struct%mtype,mode,A_native%nr, &
      mat_vals,A_native%kr,A_native%lc,self%pardiso_struct%perm, &
      nrhs,self%pardiso_struct%iparm,self%pardiso_struct%msglvl,b,vals,ierr)
    IF(ierr/=0)CALL oft_abort('Solve failed','lusolver_apply',__FILE__)
    DEALLOCATE(b)
#else
    CALL oft_abort('OFT not compiled with MKL-PARDISO','lusolver_apply',__FILE__)
#endif
  CASE("mumps")
#ifdef HAVE_MUMPS
    IF(self%refactor)THEN
      ! (1 for analysis, 2 for factorization, 4 for both)
      self%mumps_struct%job = 2
      IF(self%update_graph)self%mumps_struct%job = 4
      CALL dmumps(self%mumps_struct)
      self%refactor=.FALSE.
      self%update_graph=.FALSE.
    END IF
    self%mumps_struct%rhs => vals
    self%mumps_struct%lrhs = g%n
    self%mumps_struct%nrhs = nrhs
    !---
    self%mumps_struct%job = 3 ! Solve phase
    CALL dmumps(self%mumps_struct)
#else
    CALL oft_abort('OFT not compiled with MUMPS','lusolver_apply',__FILE__)
#endif
  CASE("lapack")
    IF(.NOT.ASSOCIATED(self%atmp))THEN
      ALLOCATE(self%ipiv(A_native%nr))
      ALLOCATE(self%atmp(A_native%nr,A_native%nc))
    END IF
    IF(self%refactor)THEN
      !---Update matrix
      self%atmp=0.d0
      DO i=1,A_native%nr
        DO j=A_native%kr(i),A_native%kr(i+1)-1
          self%atmp(i,A_native%lc(j))=mat_vals(j)
        END DO
      END DO
      CALL dgetrf(A_native%nr,A_native%nr,self%atmp,A_native%nr,self%ipiv,info)
      self%refactor=.FALSE.
    END IF
    CALL dgetrs('N',A_native%nr,nrhs,self%atmp,A_native%nr,self%ipiv,vals,ldb,info)
  CASE DEFAULT
    CALL oft_abort('Unknown factorization package','lusolver_apply',__FILE__)
END SELECT
CALL u%restore_local(vals(:,1))
IF(self%nrhs>1)THEN
  DO i=2,self%nrhs
    self%sec_rhs(:,i-1) = vals(:,i)
  END DO
END IF
DEALLOCATE(vals)
DEBUG_STACK_POP
END SUBROUTINE lusolver_apply
!---------------------------------------------------------------------------
! SUBROUTINE: lusolver_update
!---------------------------------------------------------------------------
!> Update solver after changing settings/operators
!!
!! @param[in] new_pattern Update matrix pattern (optional)
!---------------------------------------------------------------------------
recursive subroutine lusolver_update(self,new_pattern)
class(oft_lusolver), intent(inout) :: self
LOGICAL, optional, intent(in) :: new_pattern
self%refactor=.TRUE.
IF(PRESENT(new_pattern))self%update_graph=new_pattern
end subroutine lusolver_update
!---------------------------------------------------------------------------
! SUBROUTINE: lusolver_setup_xml
!---------------------------------------------------------------------------
!> Setup solver from XML definition
!!
!! @param[in] solver_node XML node containing solver definition
!! @param[in] level Leve in MG hierarchy (optional)
!---------------------------------------------------------------------------
subroutine lusolver_setup_xml(self,solver_node,level)
CLASS(oft_lusolver), INTENT(inout) :: self
TYPE(fox_node), POINTER, INTENT(in) :: solver_node
INTEGER(i4), OPTIONAL, INTENT(in) :: level
#ifdef HAVE_XML
!---
INTEGER(i4) :: nnodes,nread
TYPE(fox_node), POINTER :: current_node
TYPE(fox_nodelist), POINTER :: current_nodes
!---
CHARACTER(LEN=7) :: factor_package
CHARACTER(LEN=3) :: fac_type
INTEGER(i4) :: ierr
DEBUG_STACK_PUSH
!---
current_nodes=>fox_getElementsByTagName(solver_node,"package")
nnodes=fox_getLength(current_nodes)
IF(nnodes==1)THEN
  current_node=>fox_item(current_nodes,0)
  CALL fox_extractDataContent(current_node,factor_package,num=nread,iostat=ierr)
  IF(nread==1)THEN
    self%package=factor_package
  END IF
END IF
IF(oft_debug_print(1))THEN
  WRITE(*,'(A)')'LU solver setup:'
  WRITE(*,'(2X,2A)')'- Package:  ',self%package
END IF
DEBUG_STACK_POP
#else
CALL oft_abort('OFT not compiled with xml support.','lusolver_setup_xml',__FILE__)
#endif
end subroutine lusolver_setup_xml
!---------------------------------------------------------------------------
! FUNCTION: lusolver_check_thread
!---------------------------------------------------------------------------
!> Check for thread safety
!---------------------------------------------------------------------------
recursive function lusolver_check_thread(self) result(thread_safe)
class(oft_lusolver), intent(inout) :: self
logical :: thread_safe
thread_safe=.TRUE.
IF(self%package(1:5)=='mumps')thread_safe=.FALSE.
IF(self%package(1:6)=='superd')thread_safe=.FALSE.
end function lusolver_check_thread
!---------------------------------------------------------------------------
! SUBROUTINE: lusolver_delete
!---------------------------------------------------------------------------
!> Destroy direct solver and deallocate all internal storage
!---------------------------------------------------------------------------
subroutine lusolver_delete(self)
class(oft_lusolver), intent(inout) :: self
INTEGER(i4) :: mode,nrhs,ierr,ldb,nr
INTEGER(i4), ALLOCATABLE, DIMENSION(:) :: ivals
REAL(r8), ALLOCATABLE, DIMENSION(:) :: rvals
self%refactor=.TRUE.
self%update_graph=.TRUE.
IF(.NOT.self%initialized)THEN
  NULLIFY(self%A)
  RETURN
END IF
ALLOCATE(ivals(1),rvals(1))
SELECT CASE(TRIM(self%package))
#ifdef HAVE_SUPERLU
  CASE("super")
    mode=4
    CALL oft_superlu_dgssv(mode,nrhs,nrhs,nrhs,rvals,ivals,ivals, &
      rvals,ldb,self%superlu_struct%f_factors,nrhs,ierr)
#endif
#ifdef HAVE_SUPERLU_DIST
  CASE("superd")
    mode=4
    CALL oft_superlu_dist_dgssv(mode,self%A%nr,nrhs,nrhs,rvals,ivals,ivals, &
      rvals,ldb,self%superlu_struct%grid_handle,self%superlu_struct%f_factors,nrhs,ierr)
    mode=2
    nrhs=1
    CALL oft_superlu_dist_slugrid(mode,self%superlu_struct%comm,nrhs,nrhs,self%superlu_struct%grid_handle,ierr)
    CALL MPI_COMM_FREE(self%superlu_struct%comm, ierr)
    DEALLOCATE(self%superlu_struct%csc_vals,self%superlu_struct%csc_map)
    DEALLOCATE(self%superlu_struct%kr,self%superlu_struct%lc)
    self%superlu_struct%comm=MPI_COMM_NULL
#endif
#ifdef HAVE_UMFPACK
  CASE("umfpack")
    mode=4
    CALL oft_umfpack_dgssv(mode,nrhs,nrhs,nrhs,rvals,ivals,ivals, &
      rvals,ldb,self%superlu_struct%f_factors,nrhs,ierr)
    DEALLOCATE(self%superlu_struct%kr,self%superlu_struct%lc)
#endif
#ifdef HAVE_MUMPS
  CASE("mumps")
    self%mumps_struct%job = -2
    CALL dmumps(self%mumps_struct)
#endif
#ifdef HAVE_MKL
  CASE("mkl")
    mode=-1
    CALL pardiso(self%pardiso_struct%pt,1,1,self%pardiso_struct%mtype,mode,nr, &
      rvals,ivals,ivals,self%pardiso_struct%perm, &
      1,self%pardiso_struct%iparm,self%pardiso_struct%msglvl,rvals,rvals,ierr)
#endif
  CASE("lapack")
    DEALLOCATE(self%ipiv,self%atmp)
END SELECT
DEALLOCATE(ivals,rvals)
NULLIFY(self%A)
self%initialized=.FALSE.
end subroutine lusolver_delete
!---------------------------------------------------------------------------
!> Solve a linear system using a direct solve
!!
!! @param[in,out] u Guess/Solution field
!! @param[in,out] g RHS/Residual field
!---------------------------------------------------------------------------
RECURSIVE SUBROUTINE ilusolver_apply(self,u,g)
CLASS(oft_ilusolver), INTENT(inout) :: self
CLASS(oft_vector), INTENT(inout) :: u,g
!---
INTEGER(i4) :: mode,nrhs,ldb,ierr,i,j,k,info
INTEGER(i4), POINTER :: csr_map(:),kr_tmp(:)
REAL(r8), POINTER, DIMENSION(:) :: mat_vals,csc_vals,vtmp
REAL(r8), POINTER, DIMENSION(:,:) :: vals,b
CLASS(oft_native_matrix), POINTER :: A_native
TYPE(oft_timer) :: mytimer
TYPE(oft_graph) :: csr_graph
TYPE(oft_graph) :: csc_graph
DEBUG_STACK_PUSH
IF(TRIM(self%package)=='pardiso')self%package='mkl'
IF((oft_env%pm.AND.oft_env%head_proc))WRITE(*,*)'Starting ILU solver: ',self%package,self%refactor
IF(native_matrix_cast(A_native,self%A)<0)CALL oft_abort('Native matrix required', &
  'ilusolver_apply',__FILE__)
IF(ASSOCIATED(A_native%Mfull))THEN
  mat_vals=>A_native%Mfull
ELSE
  mat_vals=>A_native%M
END IF
!---Initialize solvers
IF(.NOT.self%initialized)THEN
  !---
  SELECT CASE(TRIM(self%package))
    CASE DEFAULT
      CALL oft_abort('Unknown ILU package','ilusolver_apply', __FILE__)
    CASE("native")
      ALLOCATE(self%native_struct%ju(A_native%nr))
      ALLOCATE(self%native_struct%jlu(A_native%nnz+1))
      ALLOCATE(self%native_struct%alu(A_native%nnz+1))
!     CASE("super")
! #ifdef HAVE_SUPERLU
!       ALLOCATE(self%superlu_struct%kr(A_native%nr+1))
!       ALLOCATE(self%superlu_struct%lc(A_native%nnz))
!       self%superlu_struct%kr=A_native%kr-1
!       self%superlu_struct%lc=A_native%lc-1
! #else
!       CALL oft_abort('OFT not compiled with SUPERLU','ilusolver_apply',__FILE__)
! #endif
    CASE("mkl")
#if !defined(HAVE_MKL)
      CALL oft_abort('OFT not compiled with MKL-PARDISO','ilusolver_apply',__FILE__)
#endif
  END SELECT
  self%initialized=.TRUE.
END IF
!---Call factorization
ALLOCATE(vals(u%n,self%nrhs))
nrhs=1
vtmp=>vals(:,1)
CALL g%get_local(vtmp)
IF(self%nrhs>1)THEN
  nrhs=self%nrhs
  DO i=2,self%nrhs
    vals(:,i) = self%sec_rhs(:,i-1)
  END DO
END IF
ldb=A_native%nr
! NULLIFY(vals)
! CALL g%get_local(vals)
SELECT CASE(TRIM(self%package))
  CASE("mkl")
#ifdef HAVE_MKL
    IF(self%refactor)THEN
      !---Update matrix
      CALL oft_mkl_ilu(1,A_native%nr,A_native%nnz,mat_vals,A_native%lc, &
        A_native%kr,vals,self%pardiso_struct%f_factors,ierr)
      IF(ierr/=0)CALL oft_abort('Factorization failed','ilusolver_apply',__FILE__)
      self%refactor=.FALSE.
      self%update_graph=.FALSE.
    END IF
    CALL oft_mkl_ilu(2,A_native%nr,A_native%nnz,mat_vals,A_native%lc, &
      A_native%kr,vals,self%pardiso_struct%f_factors,ierr)
#else
    CALL oft_abort('OFT not compiled with MKL-PARDISO','ilusolver_apply',__FILE__)
#endif
!   CASE("super")
! #ifdef HAVE_SUPERLU
!     IF(self%refactor)THEN
!       mode=3
!       IF(self%update_graph)mode=1
! #if !defined( SUPERLU_VER_MAJOR ) || SUPERLU_VER_MAJOR < 5
!       !$omp critical (superlu_solve)
! #endif
!       CALL oft_superlu_dgsisx(mode,A_native%nr,A_native%nnz,nrhs, &
!         mat_vals,self%superlu_struct%lc,self%superlu_struct%kr,vals,ldb, &
!         self%superlu_struct%f_factors,self%superlu_struct%col_perm,1.d-1,ierr)
!       IF(ierr/=0)THEN
!         WRITE(*,*)ierr,A_native%nr
!         IF(.NOT.((ierr>=0).AND.(ierr<=A_native%nr)))THEN
!           CALL oft_abort('Factorization failed','ilusolver_apply',__FILE__)
!         END IF
!       END IF
! #if !defined( SUPERLU_VER_MAJOR ) || SUPERLU_VER_MAJOR < 5
!       !$omp end critical (superlu_solve)
! #endif
!       self%refactor=.FALSE.
!       self%update_graph=.FALSE.
!     END IF
!     mode=2
! #if !defined( SUPERLU_VER_MAJOR ) || SUPERLU_VER_MAJOR < 5
!     !$omp critical (superlu_solve)
! #endif
!     CALL oft_superlu_dgsisx(mode,A_native%nr,A_native%nnz,nrhs, &
!       mat_vals,self%superlu_struct%lc,self%superlu_struct%kr,vals,ldb, &
!       self%superlu_struct%f_factors,self%superlu_struct%col_perm,1.d3,ierr)
!       IF(ierr/=0)THEN
!         WRITE(*,*)ierr
!         CALL oft_abort('Solve failed','ilusolver_apply',__FILE__)
!       END IF
! #if !defined( SUPERLU_VER_MAJOR ) || SUPERLU_VER_MAJOR < 5
!     !$omp end critical (superlu_solve)
! #endif
! #else
!   CALL oft_abort('OFT not compiled with SuperLU','ilusolver_apply',__FILE__)
! #endif
  CASE("native")
    IF(self%refactor)THEN
      CALL ilu0(A_native%nr,mat_vals,A_native%lc,A_native%kr,self%native_struct%alu, &
        self%native_struct%jlu,self%native_struct%ju, ierr)
      IF(ierr/=0)THEN
        WRITE(*,*)ierr
        CALL oft_abort('Factorization failed','ilusolver_apply',__FILE__)
      END IF
      self%refactor=.FALSE.
      self%update_graph=.FALSE.
    END IF
    CALL lusol(A_native%nr,nrhs,vals,self%native_struct%alu,self%native_struct%jlu, &
      self%native_struct%ju)
  CASE DEFAULT
    CALL oft_abort('Unknown factorization package','ilusolver_apply',__FILE__)
END SELECT
CALL u%restore_local(vals(:,1))
IF(self%nrhs>1)THEN
  DO i=2,self%nrhs
    self%sec_rhs(:,i-1) = vals(:,i)
  END DO
END IF
DEALLOCATE(vals)
DEBUG_STACK_POP
END SUBROUTINE ilusolver_apply
!---------------------------------------------------------------------------
!> Update solver after changing settings/operators
!!
!! @param[in] new_pattern Update matrix pattern (optional)
!---------------------------------------------------------------------------
recursive subroutine ilusolver_update(self,new_pattern)
class(oft_ilusolver), intent(inout) :: self
LOGICAL, optional, intent(in) :: new_pattern
self%refactor=.TRUE.
IF(PRESENT(new_pattern))self%update_graph=new_pattern
end subroutine ilusolver_update
!---------------------------------------------------------------------------
!> Setup solver from XML definition
!!
!! @param[in] solver_node XML node containing solver definition
!! @param[in] level Leve in MG hierarchy (optional)
!---------------------------------------------------------------------------
subroutine ilusolver_setup_xml(self,solver_node,level)
CLASS(oft_ilusolver), INTENT(inout) :: self
TYPE(fox_node), POINTER, INTENT(in) :: solver_node
INTEGER(i4), OPTIONAL, INTENT(in) :: level
#ifdef HAVE_XML
!---
INTEGER(i4) :: nnodes,nread
TYPE(fox_node), POINTER :: current_node
TYPE(fox_nodelist), POINTER :: current_nodes
!---
CHARACTER(LEN=7) :: factor_package
CHARACTER(LEN=3) :: fac_type
INTEGER(i4) :: ierr
DEBUG_STACK_PUSH
!---
current_nodes=>fox_getElementsByTagName(solver_node,"package")
nnodes=fox_getLength(current_nodes)
IF(nnodes==1)THEN
  current_node=>fox_item(current_nodes,0)
  CALL fox_extractDataContent(current_node,factor_package,num=nread,iostat=ierr)
  IF(nread==1)THEN
    self%package=factor_package
  END IF
END IF
IF(oft_debug_print(1))THEN
  WRITE(*,'(A)')'LU solver setup:'
  WRITE(*,'(2X,2A)')'- Package:  ',self%package
END IF
DEBUG_STACK_POP
#else
CALL oft_abort('OFT not compiled with xml support.','lusolver_setup_xml',__FILE__)
#endif
end subroutine ilusolver_setup_xml
!---------------------------------------------------------------------------
!> Check for thread safety
!---------------------------------------------------------------------------
recursive function ilusolver_check_thread(self) result(thread_safe)
class(oft_ilusolver), intent(inout) :: self
logical :: thread_safe
thread_safe=.TRUE.
! IF(self%package(1:5)=='mumps')thread_safe=.FALSE.
! IF(self%package(1:6)=='superd')thread_safe=.FALSE.
end function ilusolver_check_thread
!---------------------------------------------------------------------------
!> Destroy direct solver and deallocate all internal storage
!---------------------------------------------------------------------------
subroutine ilusolver_delete(self)
class(oft_ilusolver), intent(inout) :: self
INTEGER(i4) :: mode,nrhs,ierr,ldb,nr
INTEGER(i4), ALLOCATABLE, DIMENSION(:) :: ivals
REAL(r8), ALLOCATABLE, DIMENSION(:) :: rvals
self%refactor=.TRUE.
self%update_graph=.TRUE.
IF(.NOT.self%initialized)THEN
  NULLIFY(self%A)
  RETURN
END IF
ALLOCATE(ivals(1),rvals(1))
SELECT CASE(TRIM(self%package))
! #ifdef HAVE_SUPERLU
!   CASE("super")
!     mode=4
!     CALL oft_superlu_dgssv(mode,nrhs,nrhs,nrhs,rvals,ivals,ivals, &
!       rvals,ldb,self%superlu_struct%f_factors,nrhs,ierr)
! #endif
#ifdef HAVE_MKL
  CASE("mkl")
    CALL oft_mkl_ilu(3,1,1,rvals,ivals,ivals,rvals,self%pardiso_struct%f_factors,ierr)
#endif
  CASE("native")
    IF(ASSOCIATED(self%native_struct%alu))THEN
      DEALLOCATE(self%native_struct%alu,self%native_struct%jlu,self%native_struct%ju)
    END IF
END SELECT
DEALLOCATE(ivals,rvals)
NULLIFY(self%A)
self%initialized=.FALSE.
end subroutine ilusolver_delete
!------------------------------------------------------------------------------
!> Needs Docs
!------------------------------------------------------------------------------
SUBROUTINE lapack_matinv_real(nrows,Amat,error)
INTEGER(4), INTENT(in) :: nrows
REAL(8), INTENT(inout) :: Amat(nrows,nrows)
INTEGER(4), INTENT(out) :: error
!---
INTEGER(4) :: N,LWORK,info
REAL(8) :: elapsed_time
INTEGER(4), ALLOCATABLE, DIMENSION(:) :: ipiv
REAL(8), ALLOCATABLE, DIMENSION(:) :: rwork
TYPE(oft_timer) :: stimer
!---Invert Mmat
IF(oft_env%pm)THEN
  WRITE(*,*)'Inverting real matrix'
  CALL stimer%tick
END IF
N = nrows
ALLOCATE(ipiv(N),rwork(1))
CALL dgetrf(N,N,Amat,N,ipiv,info)
IF(info/=0)THEN
  WRITE(*,*)'DGETRF',info
  error=info
  DEALLOCATE(ipiv,rwork)
  RETURN
END IF
lwork=-1
CALL dgetri(N,Amat,N,ipiv,rwork,lwork,info)
lwork=INT(rwork(1),4)
IF(oft_debug_print(1).AND.oft_env%pm)WRITE(*,*)'  Block size = ',lwork/N
DEALLOCATE(rwork)
ALLOCATE(rwork(lwork))
CALL dgetri(N,Amat,N,ipiv,rwork,lwork,info)
error=info
IF(info/=0)WRITE(*,*)'DGETRI',info
DEALLOCATE(ipiv,rwork)
IF(oft_env%pm)THEN
  elapsed_time=stimer%tock()
  WRITE(*,*)'  Time = ',elapsed_time
END IF
END SUBROUTINE lapack_matinv_real
!------------------------------------------------------------------------------
!> Needs Docs
!------------------------------------------------------------------------------
SUBROUTINE lapack_matinv_complex(nrows,Amat,error)
INTEGER(i4), INTENT(in) :: nrows
DOUBLE COMPLEX, INTENT(inout) :: Amat(nrows,nrows)
INTEGER(4), INTENT(out) :: error
!---
INTEGER(i4) :: N,LWORK,info
REAL(r8) :: elapsed_timer
INTEGER(i4), ALLOCATABLE, DIMENSION(:) :: ipiv
DOUBLE COMPLEX, ALLOCATABLE, DIMENSION(:) :: rwork
TYPE(oft_timer) :: stimer
!---Invert Mmat
IF(oft_env%pm)THEN
  WRITE(*,*)'Inverting complex matrix'
  CALL stimer%tick
END IF
N = nrows
ALLOCATE(ipiv(N),rwork(1))
CALL zgetrf(N,N,Amat,N,ipiv,info)
IF(info/=0)THEN
  error=info
  DEALLOCATE(ipiv,rwork)
  RETURN
END IF
lwork=-1
CALL zgetri(N,Amat,N,ipiv,rwork,lwork,info)
lwork=INT(rwork(1),4)
IF(oft_debug_print(1).AND.oft_env%pm)WRITE(*,*)'  Block size = ',lwork/N
DEALLOCATE(rwork)
ALLOCATE(rwork(lwork))
CALL zgetri(N,Amat,N,ipiv,rwork,lwork,info)
error=info
DEALLOCATE(ipiv,rwork)
IF(oft_env%pm)THEN
  elapsed_timer=stimer%tock()
  WRITE(*,*)'  Time = ',elapsed_timer
END IF
END SUBROUTINE lapack_matinv_complex
!------------------------------------------------------------------------------
!> Needs Docs
!------------------------------------------------------------------------------
SUBROUTINE lapack_cholesky_real(nrows,Amat,error)
INTEGER(4), INTENT(in) :: nrows
REAL(8), INTENT(inout) :: Amat(nrows,nrows)
INTEGER(4), INTENT(out) :: error
!---
INTEGER(4) :: N,LWORK,info,i,j
REAL(8) :: elapsed_time
TYPE(oft_timer) :: stimer
!---Invert Mmat
IF(oft_env%pm)THEN
  WRITE(*,*)'Inverting real matrix'
  CALL stimer%tick
END IF
N = nrows
CALL dpotrf('U',N,Amat,N,info)
IF(info/=0)THEN
  error=info
  RETURN
END IF
CALL dpotri('U',N,Amat,N,info)
DO i=1,N
  DO j=1,i-1
    Amat(i,j)=Amat(j,i)
  END DO
END DO
error=info
IF(oft_env%pm)THEN
  elapsed_time=stimer%tock()
  WRITE(*,*)'  Time = ',elapsed_time
END IF
END SUBROUTINE lapack_cholesky_real
!------------------------------------------------------------------------------
!> Native Incomplete LU factorization with no fill
!!
!! Based on ILU++ by Mayer (https://dx.doi.org/10.1002/pamm.200700911)
!!
!! @note Requires CSR graph with sorted column list and diagonal entries
!------------------------------------------------------------------------------
subroutine ilu0(n,a,lc,kr,alu,jlu,ju,ierr)
integer(4), intent(in) :: n !< Size of matrix
<<<<<<< HEAD
real(8), dimension(:), intent(in) :: a !< Matrix entries
real(8), dimension(:), intent(inout) :: alu !< Entries for L/U factors
integer(4), dimension(:), intent(inout) :: lc !< Column indices
integer(4), dimension(:), intent(inout) :: kr !< Row pointer
integer(4), dimension(:), intent(inout) :: jlu !< Column indices for alu
integer(4), dimension(:), intent(inout) :: ju !< Diagonal indices for alu
=======
real(8), contiguous, dimension(:), intent(in) :: a !< Matrix entries
real(8), contiguous, dimension(:), intent(inout) :: alu !< Entries for L/U factors
integer(4), contiguous, dimension(:), intent(inout) :: lc !< Column indices
integer(4), contiguous, dimension(:), intent(inout) :: kr !< Row pointer
integer(4), contiguous, dimension(:), intent(inout) :: jlu !< Column indices for alu
integer(4), contiguous, dimension(:), intent(inout) :: ju !< Diagonal indices for alu
>>>>>>> 56a208d8
integer(4), intent(out) :: ierr !< Error flag
integer(4), allocatable, dimension(:) :: iw
integer(4) :: i,ii,j,jj,jcol,jf,jm,jrow,js,ju0,jw
real(8) :: tl
!
ju0 = n+2
jlu(1) = ju0
! initialize work vector to zero's
ALLOCATE(iw(n))
do i=1, n
    iw(i) = 0
end do
!---
ierr = 0
do ii=1,n
  js=ju0
  !---Generating row ii of L and U
  do j=kr(ii),kr(ii+1)-1
    ! copy row ii of a, ja, ia into row ii of alu, jlu (L/U) matrix.
    jcol=lc(j)
    if(jcol==ii)then
      alu(ii)=a(j)
      iw(jcol)=ii
      ju(ii)=ju0
    else
      alu(ju0)=a(j)
      jlu(ju0)=lc(j)
      iw(jcol)=ju0
      ju0=ju0+1
    endif
  end do
  jlu(ii+1)=ju0
  jf=ju0-1
  jm=ju(ii)-1
  !---Move up to diagonal
  do j=js,jm
    jrow=jlu(j)
    tl=alu(j)*alu(jrow)
    alu(j)=tl
    do jj=ju(jrow),jlu(jrow+1)-1
      jw=iw(jlu(jj))
      if(jw/=0)alu(jw)=alu(jw)-tl*alu(jj)
    end do
  end do
  if(alu(ii)==0.0d0)then
    ierr = ii
    exit
  endif
  alu(ii)=1.0d0/alu(ii)
  !---Reset iw pointer
  iw(ii)=0
  do i=js,jf
    iw(jlu(i))=0
  end do
end do
DEALLOCATE(iw)
END SUBROUTINE
!------------------------------------------------------------------------------
!> Approximate solve using ILU(0) factorization produced by ilu0
!------------------------------------------------------------------------------
subroutine lusol(n, nrhs, x, alu, jlu, ju)
integer(4), intent(in) :: n !< Size of matrix
integer(4), intent(in) :: nrhs !< Number of RHS to solve
real(8), intent(inout) :: x(n,nrhs) !< Input: RHS, Output: Solution
<<<<<<< HEAD
real(8), dimension(:), intent(in) :: alu !< Entries for L/U factors
integer(4), dimension(:), intent(in) :: jlu !< Column indices for alu
integer(4), dimension(:), intent(in) :: ju !< Diagonal indices for alu
=======
real(8), contiguous, dimension(:), intent(in) :: alu !< Entries for L/U factors
integer(4), contiguous, dimension(:), intent(in) :: jlu !< Column indices for alu
integer(4), contiguous, dimension(:), intent(in) :: ju !< Diagonal indices for alu
>>>>>>> 56a208d8
integer(4) :: i,k
! forward solve
do i = 1, n
  do k=jlu(i),ju(i)-1
    x(i,:)=x(i,:)-alu(k)*x(jlu(k),:)
  end do
end do
! backward solve
do i=n,1,-1
  do k=ju(i),jlu(i+1)-1
      x(i,:)=x(i,:)-alu(k)*x(jlu(k),:)
  end do
  x(i,:) = alu(i)*x(i,:)
end do
end subroutine
END MODULE oft_lu<|MERGE_RESOLUTION|>--- conflicted
+++ resolved
@@ -1218,21 +1218,12 @@
 !------------------------------------------------------------------------------
 subroutine ilu0(n,a,lc,kr,alu,jlu,ju,ierr)
 integer(4), intent(in) :: n !< Size of matrix
-<<<<<<< HEAD
-real(8), dimension(:), intent(in) :: a !< Matrix entries
-real(8), dimension(:), intent(inout) :: alu !< Entries for L/U factors
-integer(4), dimension(:), intent(inout) :: lc !< Column indices
-integer(4), dimension(:), intent(inout) :: kr !< Row pointer
-integer(4), dimension(:), intent(inout) :: jlu !< Column indices for alu
-integer(4), dimension(:), intent(inout) :: ju !< Diagonal indices for alu
-=======
 real(8), contiguous, dimension(:), intent(in) :: a !< Matrix entries
 real(8), contiguous, dimension(:), intent(inout) :: alu !< Entries for L/U factors
 integer(4), contiguous, dimension(:), intent(inout) :: lc !< Column indices
 integer(4), contiguous, dimension(:), intent(inout) :: kr !< Row pointer
 integer(4), contiguous, dimension(:), intent(inout) :: jlu !< Column indices for alu
 integer(4), contiguous, dimension(:), intent(inout) :: ju !< Diagonal indices for alu
->>>>>>> 56a208d8
 integer(4), intent(out) :: ierr !< Error flag
 integer(4), allocatable, dimension(:) :: iw
 integer(4) :: i,ii,j,jj,jcol,jf,jm,jrow,js,ju0,jw
@@ -1297,15 +1288,9 @@
 integer(4), intent(in) :: n !< Size of matrix
 integer(4), intent(in) :: nrhs !< Number of RHS to solve
 real(8), intent(inout) :: x(n,nrhs) !< Input: RHS, Output: Solution
-<<<<<<< HEAD
-real(8), dimension(:), intent(in) :: alu !< Entries for L/U factors
-integer(4), dimension(:), intent(in) :: jlu !< Column indices for alu
-integer(4), dimension(:), intent(in) :: ju !< Diagonal indices for alu
-=======
 real(8), contiguous, dimension(:), intent(in) :: alu !< Entries for L/U factors
 integer(4), contiguous, dimension(:), intent(in) :: jlu !< Column indices for alu
 integer(4), contiguous, dimension(:), intent(in) :: ju !< Diagonal indices for alu
->>>>>>> 56a208d8
 integer(4) :: i,k
 ! forward solve
 do i = 1, n
