!!Marklin Example: Force-free eigenmodes    {#doc_marklin_ex1}
!!========================
!!
!![TOC]
!!
!!This example introduces the \ref taylor "Taylor State" physics module. The \ref taylor "Taylor"
!!module is used to compute Ideal MHD force-free states with uniform \f$ \lambda \f$. This example
!!computes the Taylor state in a oblate cylinder. The T3D interface is used to generate a mesh for
!!the cylinder and provide boundary information for the setup of a quadratic spatial mapping. This
!!example also demonstrates the steps required to \ref doc_marklin_ex1_code_project "output a vector field"
!!for plotting.
!!
!!\section doc_marklin_ex1_code Code Walk Through
!!
!!\subsection doc_marklin_ex1_code_inc Module Includes
!!
!!The \ref taylor "Taylor" module requires the \ref lag_group "Lagrange" and \ref hcurl_group "H(Curl)"
!!finite element representations.
! START SOURCE
PROGRAM example3
!---Runtime
USE oft_base
USE oft_io, ONLY: xdmf_plot_file
!---Grid
USE multigrid, ONLY: multigrid_mesh
USE multigrid_build, ONLY: multigrid_construct
!---Linear Algebra
USE oft_la_base, ONLY: oft_vector, oft_matrix
USE oft_solver_base, ONLY: oft_solver
USE oft_solver_utils, ONLY: create_cg_solver, create_diag_pre
!---Lagrange FE space
USE oft_lag_basis, ONLY: oft_lag_setup
USE oft_lag_operators, ONLY: lag_lop_eigs, lag_setup_interp, lag_mloptions, &
  oft_lag_vgetmop, oft_lag_vproject
!---H(Curl) FE space
USE oft_hcurl_basis, ONLY: oft_hcurl_setup
USE oft_hcurl_operators, ONLY: oft_hcurl_cinterp, hcurl_setup_interp, &
  hcurl_mloptions
!---Taylor state
USE taylor, ONLY: taylor_minlev, taylor_hmodes, taylor_hffa, ML_oft_hcurl, &
  ML_oft_lagrange, ML_oft_vlagrange
IMPLICIT NONE
#include "local.h"
!!\subsection ex3_code_vars Variable Definitions
!!
!!Although the core solvers are contained within the \ref taylor::taylor_hmodes "taylor_hmodes"
!!subroutine an additional solver is required for the field projection. A simple diagonally scaled
!!CG solver is used for this purpose as the mass matrix is not especially stiff. We also declare
!!a field interpolation object to evalute the \ref oft_hcurl_operators::oft_hcurl_cinterp "curl"
!!of the \ref taylor::taylor_hffa "vector potential" computed by \ref taylor::taylor_hmodes
!!"taylor_hmodes".
!---Lagrange mass solver
CLASS(oft_matrix), POINTER :: lmop => NULL()
CLASS(oft_solver), POINTER :: lminv => NULL()
!---Local variables
INTEGER(i4) :: i,ierr
INTEGER(i4), PARAMETER :: order = 3
REAL(r8), POINTER, DIMENSION(:) :: vals => NULL()
REAL(r8), ALLOCATABLE, TARGET, DIMENSION(:,:) :: bvout
CLASS(oft_vector), POINTER :: u,v,check
TYPE(oft_hcurl_cinterp) :: Bfield
TYPE(xdmf_plot_file) :: plot_file
<<<<<<< HEAD
!!\subsection doc_marklin_ex1_code_grid Setup Grid
=======
TYPE(multigrid_mesh) :: mg_mesh
!!\subsection doc_ex3_code_grid Setup Grid
>>>>>>> 7eb841d4
!!
!!As in the previous \ref ex1 "examples" the runtime environment, grid and plotting files must be setup
!!before the FE setup begins.
!---Initialize enviroment
CALL oft_init
!---Setup grid
<<<<<<< HEAD
CALL multigrid_construct
CALL plot_file%setup("example3")
CALL mesh%setup_io(plot_file,order)
!!\subsection doc_marklin_ex1_code_fem Setup FE Types
=======
CALL multigrid_construct(mg_mesh)
CALL plot_file%setup("Example3")
CALL mg_mesh%mesh%setup_io(plot_file,order)
!!\subsection doc_ex3_code_fem Setup FE Types
>>>>>>> 7eb841d4
!!
!!As in \ref ex2 "example 2" we construct the finite element space, MG vector cache, and interpolation
!!operators. In this case the setup procedure is done for each required finite element space.
!---Lagrange
CALL oft_lag_setup(mg_mesh,order,ML_oft_lagrange,ML_vlag_obj=ML_oft_vlagrange)
CALL lag_setup_interp(ML_oft_lagrange)
CALL lag_mloptions
<<<<<<< HEAD
!---H1(Curl) subspace
CALL oft_hcurl_setup(order)
CALL hcurl_setup_interp
CALL hcurl_mloptions
!!\subsection doc_marklin_ex1_code_taylor Compute Taylor state
=======
!---H(Curl) space
CALL oft_hcurl_setup(mg_mesh,order,ML_oft_hcurl)
CALL hcurl_setup_interp(ML_oft_hcurl)
CALL hcurl_mloptions(ML_oft_hcurl)
!!\subsection doc_ex3_code_taylor Compute Taylor state
>>>>>>> 7eb841d4
!!
!!The eigenstate is now computed using the \ref taylor::taylor_hmodes "taylor_hmodes" subroutine. The
!!number of eigenstates computed is controlled by an optional parameter to this subroutine. In this
!!case we are only computing the lowest eigenvalue (Spheromak state) so the default number of modes (1)
!!is used. The \ref taylor::taylor_hmodes "taylor_hmodes" subroutine uses MG preconditioning as
!!constructed by the \ref oft_hcurl_operators::hcurl_getwop_pre "hcurl_getwop_pre" subroutine. The
!!number of levels used is set by specifying the minimum level with the variable
!!\ref taylor::taylor_minlev "taylor_minlev".
!!
!!\note For our parallel example we increase the minimum level by 1 to use distributed levels only.
taylor_minlev=1
IF(oft_env%nprocs>1)taylor_minlev=2
oft_env%pm=.TRUE.
CALL taylor_hmodes(1)
!!\subsection doc_marklin_ex1_code_project Project Solution for Plotting
!!
!!In order to output the solution for plotting the field must be converted to a nodal, Lagrange,
!!representation. This is done by projecting the solution on to a Lagrange basis by integrating
!!the field against Lagrange test functions. The result is the then multiplied by the inverse of
!!the Lagrange metric matrix to produce the projected field. This field can then be exported for
!!plotting in VisIt.
!!
!!Integration is performed by the \ref oft_lag_operators::oft_lag_vproject "oft_lag_vproject"
!!subroutine, which takes a general \ref fem_utils::oft_fem_interp "interpolation" object that is
!!used to evaluate the field. The result of \ref taylor::taylor_hmodes "taylor_hmodes" is the vector
!!potential \ref taylor::taylor_hffa "taylor_hffa" in H(Curl) form so the \ref
!!oft_hcurl_operators::oft_hcurl_cinterp "oft_hcurl_cinterp" object is used to provide evaluation of
!!\f$ B = \nabla \times A \f$.
!---Construct operator
NULLIFY(lmop)
CALL oft_lag_vgetmop(ML_oft_vlagrange%current_level,lmop,'none')
!---Setup solver
CALL create_cg_solver(lminv)
lminv%A=>lmop
lminv%its=-2
CALL create_diag_pre(lminv%pre) ! Setup Preconditioner
!---Create solver fields
CALL ML_oft_vlagrange%vec_create(u)
CALL ML_oft_vlagrange%vec_create(v)
!---Setup field interpolation
Bfield%u=>taylor_hffa(1,ML_oft_hcurl%level)%f
CALL Bfield%setup(ML_oft_hcurl%current_level)
!---Project field
CALL oft_lag_vproject(ML_oft_lagrange%current_level,Bfield,v)
CALL u%set(0.d0)
CALL lminv%apply(u,v)
!---Retrieve local values and save
ALLOCATE(bvout(3,u%n/3))
vals=>bvout(1,:)
CALL u%get_local(vals,1)
vals=>bvout(2,:)
CALL u%get_local(vals,2)
vals=>bvout(3,:)
CALL u%get_local(vals,3)
call mg_mesh%mesh%save_vertex_vector(bvout,plot_file,'B')
!---Finalize enviroment
CALL oft_finalize
END PROGRAM example3
! STOP SOURCE
!!
!!\section doc_marklin_ex1_input Input file
!!
!!Below is an input file which can be used with this example in a serial environment. For this example
!!we also introduce the use of curved tetrahedrons on the boundary. High order tetrahedra can be
!!constructed to provide a more accurate boundary using the runtime option `grid_order` in the
!!`mesh_options` group. This option causes OFT to generate a quadratic representation for all boundary
!!elements using the available CAD information.
!!
!!\verbatim
!!&runtime_options
!! ppn=1
!! debug=0
!!/
!!
!!&mesh_options
!! meshname='cylinder'
!! cad_type=0
!! nlevels=1
!! nbase=1
!! grid_order=2
!!/
!!
!!&native_mesh_options
!! filename='cyl.h5'
!!/
!!
!!&lag_op_options
!! df_lop=1.,.830,.619
!! nu_lop=64,2,1
!!/
!!
!!&hcurl_op_options
!! df_wop=.689,.390,.316
!! nu_wop=64,2,1
!!/
!!\endverbatim
!!
!!\subsection doc_marklin_ex1_input_mpi Parallel input file
!!
!!The input file below will provide the same preconditioner as the serial example, but can
!!be run in parallel.
!!
!!\verbatim
!!&runtime_options
!! ppn=1
!! debug=0
!!/
!!
!!&mesh_options
!! meshname='cylinder'
!! cad_type=0
!! nlevels=2
!! nbase=1
!! grid_order=2
!!/
!!
!!&native_mesh_options
!! filename='cyl.h5'
!!/
!!
!!&lag_op_options
!! df_lop=0.,1.,.830,.619
!! nu_lop=0,64,2,1
!!/
!!
!!&hcurl_op_options
!! df_wop=0.,.689,.390,.316
!! nu_wop=0,64,2,1
!!/
!!\endverbatim
!!
!!\section doc_marklin_ex1_mesh Mesh Creation
!! A mesh file `cyl.h5` is provided with this example. Instructions to generate your
!! own mesh for the geometry using [CUBIT](https://cubit.sandia.gov/) and [GMSH](https://gmsh.info/).
!!
!!\subsection doc_marklin_ex1_cubit Meshing with CUBIT
!!
!! A suitable mesh for this example, with radius of 1m and height of 2m, can be created using
!! the CUBIT script below.
!!
!!\verbatim
!!reset
!!
!!create Cylinder height 1 radius 1
!!
!!volume 1 scheme Tetmesh
!!set tetmesher interior points on
!!set tetmesher optimize level 3 optimize overconstrained  off sliver  off
!!set tetmesher boundary recovery  off
!!volume 1 size .2
!!mesh volume 1
!!
!!set duplicate block elements off
!!block 1 add volume 1 
!!block 1 element type tetra10
!!
!!set large exodus file on
!!export Genesis  "cyl.g" overwrite block 1
!!\endverbatim
!!
!! Once complete the mesh should be converted into the native mesh format using the `convert_cubit.py` script as
!! below. The script is located in `bin` following installation or `src/utilities` in the base repo.
!!
!!\verbatim
!!~$ python convert_cubit.py --in_file=cyl.g
!!\endverbatim
!!
!!\subsection doc_marklin_ex1_gmsh Meshing with Gmsh
!!
!! If the CUBIT mesh generation codes is not avilable the mesh can be created using the Gmsh code and the
!! geometry script below.
!!
!!\verbatim
!!Coherence;
!!Point(1) = {0, 0, 0, 1.0};
!!Point(2) = {1, 0, 0, 1.0};
!!Point(3) = {0, 1, 0, 1.0};
!!Point(4) = {-1, 0, 0, 1.0};
!!Point(5) = {0, -1, 0, 1.0};
!!Circle(1) = {2, 1, 3};
!!Circle(2) = {3, 1, 4};
!!Circle(3) = {4, 1, 5};
!!Circle(4) = {5, 1, 2};
!!Line Loop(5) = {2, 3, 4, 1};
!!Plane Surface(6) = {5};
!!Extrude {0, 0, 1} {
!!  Surface{6};
!!}
!!\endverbatim
!!
!! To generate a mesh, with resolution matching the Cubit example above, place the script contents in a file called
!! `cyl.geo` and run the following command.
!!
!!\verbatim
!!~$ gmsh -3 -format mesh -optimize -clscale .2 -order 2 -o cyl.mesh cyl.geo
!!\endverbatim
!!
!! Once complete the mesh should be converted into the native mesh format using the `convert_gmsh.py` script as
!! below. The script is located in `bin` following installation or `src/utilities` in the base repo.
!!
!!\verbatim
!!~$ python convert_gmsh.py --in_file=cyl.mesh
!!\endverbatim<|MERGE_RESOLUTION|>--- conflicted
+++ resolved
@@ -60,29 +60,18 @@
 CLASS(oft_vector), POINTER :: u,v,check
 TYPE(oft_hcurl_cinterp) :: Bfield
 TYPE(xdmf_plot_file) :: plot_file
-<<<<<<< HEAD
+TYPE(multigrid_mesh) :: mg_mesh
 !!\subsection doc_marklin_ex1_code_grid Setup Grid
-=======
-TYPE(multigrid_mesh) :: mg_mesh
-!!\subsection doc_ex3_code_grid Setup Grid
->>>>>>> 7eb841d4
 !!
 !!As in the previous \ref ex1 "examples" the runtime environment, grid and plotting files must be setup
 !!before the FE setup begins.
 !---Initialize enviroment
 CALL oft_init
 !---Setup grid
-<<<<<<< HEAD
-CALL multigrid_construct
-CALL plot_file%setup("example3")
-CALL mesh%setup_io(plot_file,order)
-!!\subsection doc_marklin_ex1_code_fem Setup FE Types
-=======
 CALL multigrid_construct(mg_mesh)
 CALL plot_file%setup("Example3")
 CALL mg_mesh%mesh%setup_io(plot_file,order)
-!!\subsection doc_ex3_code_fem Setup FE Types
->>>>>>> 7eb841d4
+!!\subsection doc_marklin_ex1_code_fem Setup FE Types
 !!
 !!As in \ref ex2 "example 2" we construct the finite element space, MG vector cache, and interpolation
 !!operators. In this case the setup procedure is done for each required finite element space.
@@ -90,19 +79,11 @@
 CALL oft_lag_setup(mg_mesh,order,ML_oft_lagrange,ML_vlag_obj=ML_oft_vlagrange)
 CALL lag_setup_interp(ML_oft_lagrange)
 CALL lag_mloptions
-<<<<<<< HEAD
-!---H1(Curl) subspace
-CALL oft_hcurl_setup(order)
-CALL hcurl_setup_interp
-CALL hcurl_mloptions
-!!\subsection doc_marklin_ex1_code_taylor Compute Taylor state
-=======
 !---H(Curl) space
 CALL oft_hcurl_setup(mg_mesh,order,ML_oft_hcurl)
 CALL hcurl_setup_interp(ML_oft_hcurl)
 CALL hcurl_mloptions(ML_oft_hcurl)
-!!\subsection doc_ex3_code_taylor Compute Taylor state
->>>>>>> 7eb841d4
+!!\subsection doc_marklin_ex1_code_taylor Compute Taylor state
 !!
 !!The eigenstate is now computed using the \ref taylor::taylor_hmodes "taylor_hmodes" subroutine. The
 !!number of eigenstates computed is controlled by an optional parameter to this subroutine. In this
