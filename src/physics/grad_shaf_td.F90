!---------------------------------------------------------------------------
! Flexible Unstructured Simulation Infrastructure with Open Numerics (Open FUSION Toolkit)
!---------------------------------------------------------------------------
!> @file oft_gs_td.F90
!
!> Time-dependent G-S equilibria
!!
!! @authors Chris Hansen
!! @date May 2023
!! @ingroup doxy_oft_physics
!---------------------------------------------------------------------------
MODULE oft_gs_td
USE oft_base
USE oft_sort, ONLY: sort_array, search_array
USE oft_mesh_type, ONLY: smesh, bmesh_findcell
USE oft_mesh_local_util, ONLY: mesh_local_findedge
USE oft_quadrature, ONLY: oft_quad_type
USE oft_gauss_quadrature, ONLY: set_quad_1d
USE oft_la_base, ONLY: oft_vector, oft_matrix, oft_graph, oft_graph_ptr, oft_vector_ptr
USE oft_la_utils, ONLY: create_matrix, graph_add_dense_blocks, graph_add_full_col
USE oft_solver_base, ONLY: oft_solver
USE oft_deriv_matrices, ONLY: oft_noop_matrix, oft_mf_matrix
USE oft_native_la, ONLY: oft_native_matrix
USE oft_native_solvers, ONLY: oft_nksolver, oft_native_gmres_solver
USE oft_solver_utils, ONLY: create_cg_solver, create_diag_pre
USE oft_lu, ONLY: oft_lusolver
#ifdef HAVE_ARPACK
USE oft_arpack, ONLY: oft_iram_eigsolver
#endif
USE fem_utils, ONLY: bfem_map_flag
USE oft_lag_basis, ONLY: oft_blagrange, oft_blag_geval, oft_blag_eval, oft_blag_npos
USE oft_blag_operators, ONLY: blag_zerob, oft_lag_brinterp
USE axi_green, ONLY: green, grad_green
USE oft_gs, ONLY: gs_epsilon, flux_func, gs_eq, gs_update_bounds, &
    gs_test_bounds, gs_mat_create, compute_bcmat, set_bcmat, gs_zerob, build_dels
USE mhd_utils, ONLY: mu0
IMPLICIT NONE
#include "local.h"
!------------------------------------------------------------------------------
!> Needs docs
!------------------------------------------------------------------------------
type, extends(oft_noop_matrix) :: oft_tmaker_td
    logical :: has_plasma = .TRUE.
    integer(4) :: nrhs = 0
    real(r8) :: dt = 1.E-3_r8 !< Time step
    real(r8) :: lam_amp = 1.E-3_r8 !< Scale factor of current source term
    real(r8) :: psi_lim = 0.d0
    real(r8) :: psi_max = 1.d0
    real(r8) :: f_scale = 1.d0
    real(r8) :: p_scale = 1.d0
    real(r8) :: ip = 0.d0
    real(r8) :: estored = 0.d0
    real(r8) :: ip_target = -1.d0
    real(r8) :: ip_ratio_target = -1.d0
    real(r8) :: lim_pt(2) = 0.d0
    real(r8) :: o_point(2) = 0.d0
    logical, pointer, dimension(:) :: fe_flag => NULL()
    integer(4), pointer, dimension(:) :: rhs_list => NULL()
    real(8), pointer, dimension(:) :: eta_reg => NULL()
    real(8), pointer, dimension(:) :: curr_reg => NULL()
    real(8), pointer, dimension(:,:) :: bc_lmat => NULL()
    real(8), pointer, dimension(:,:) :: bc_bmat => NULL()
    CLASS(flux_func), POINTER :: F => NULL() !<
    CLASS(flux_func), POINTER :: P => NULL() !<
    TYPE(gs_eq), POINTER :: gs_eq => NULL()
    CLASS(oft_matrix), POINTER :: vac_op => NULL()
contains
    !> Apply the matrix
    procedure :: apply_real => apply_mfop
    !
    ! procedure :: update_lims => update_lims
end type oft_tmaker_td
type, extends(oft_noop_matrix) :: tMaker_td_mat
    integer(4), pointer, dimension(:) :: lim_nodes => NULL()
    integer(4), pointer, dimension(:) :: ax_nodes => NULL()
    real(8), pointer, dimension(:,:) :: lim_vals => NULL()
    real(8), pointer, dimension(:,:) :: ax_vals => NULL()
    class(oft_matrix), pointer :: mat => NULL()
contains
    procedure :: apply_real => apply_gs_mat
end type tMaker_td_mat
type, extends(oft_noop_matrix) :: eig_wrapper
    class(oft_matrix), pointer :: rhs_mat => NULL()
    class(oft_solver), pointer :: lhs_inv => NULL()
contains
    procedure :: apply_real => apply_wrap
end type eig_wrapper
TYPE(oft_mf_matrix), TARGET :: mfmat !< Matrix free operator
TYPE(tMaker_td_mat), TARGET :: adv_op
TYPE(oft_tmaker_td), TARGET :: tMaker_td_obj
! TYPE(oft_graph_ptr) :: graphs(1,1)
! TYPE(gs_eq) :: mygs
CLASS(oft_matrix), POINTER :: mr2op,mrop,dels
CLASS(oft_solver), POINTER :: mrop_solver
type(oft_native_gmres_solver), target :: mf_solver,adv_solver
TYPE(oft_lusolver), TARGET :: adv_pre,dels_solver
CLASS(oft_vector), POINTER :: rhs1,rhs2,psi_sol,psi_tmp,tmp_vec
type(oft_nksolver) :: nksolver
CHARACTER(LEN=3) :: coil_tag
!---Extrapolation fields
integer(i4), parameter :: maxextrap = 2
integer(i4) :: nextrap
real(r8), allocatable, dimension(:) :: extrapt
type(oft_vector_ptr), allocatable, dimension(:) :: extrap_fields
real(8) :: mfop_time
CONTAINS
!---------------------------------------------------------------------------
!> Needs docs
!---------------------------------------------------------------------------
<<<<<<< HEAD
=======
subroutine run_gs_td(eq_in,dt,nsteps,lin_tol,nl_tol)
TYPE(gs_eq), TARGET, INTENT(inout) :: eq_in
INTEGER(4), INTENT(in) :: nsteps
REAL(8), INTENT(in) :: dt,lin_tol,nl_tol
INTEGER(4) :: i,j,k,ierr,io_unit,npts,iostat
LOGICAL :: file_exists
LOGICAL, ALLOCATABLE, DIMENSION(:) :: vel_bc
REAL(8) :: err_tmp,ip_target,p_scale,f_scale,time_val,pt(2)
REAL(8), ALLOCATABLE, DIMENSION(:) :: np_count,res_in
REAL(8), ALLOCATABLE, DIMENSION(:,:) :: pts
REAL(8), POINTER, DIMENSION(:) :: vals_out,vals2,rhs_tmp
!
tMaker_td_obj%gs_eq=>eq_in
tMaker_td_obj%ip_target=tMaker_td_obj%gs_eq%Itor_target
tMaker_td_obj%f_scale=tMaker_td_obj%gs_eq%alam
tMaker_td_obj%p_scale=tMaker_td_obj%gs_eq%pnorm
tMaker_td_obj%dt=dt
!
! CALL gs_profile_load('f_prof.in',tMaker_td_obj%gs_eq%I)
tMaker_td_obj%F=>tMaker_td_obj%gs_eq%I
tMaker_td_obj%P=>tMaker_td_obj%gs_eq%P
! CALL gs_profile_load('p_prof.in',tMaker_td_obj%gs_eq%P)
!---------------------------------------------------------------------------
! Create Solver fields
!---------------------------------------------------------------------------
NULLIFY(vals_out)
! call oft_blagrange%vec_create(psi_sol)
psi_sol=>tMaker_td_obj%gs_eq%psi
call oft_blagrange%vec_create(rhs1)
call oft_blagrange%vec_create(rhs2)
call oft_blagrange%vec_create(psi_tmp)
call oft_blagrange%vec_create(tmp_vec)
! CALL psi_sol%add(0.d0,1.d0,tMaker_td_obj%gs_eq%psi)
!---------------------------------------------------------------------------
! Create extrapolation fields (Unused)
!---------------------------------------------------------------------------
IF(maxextrap>0)THEN
  ALLOCATE(extrap_fields(maxextrap),extrapt(maxextrap))
  DO i=1,maxextrap
    CALL oft_blagrange%vec_create(extrap_fields(i)%f)
    extrapt(i)=0.d0
  END DO
  nextrap=0
END IF
!---
ALLOCATE(tMaker_td_obj%eta_reg(smesh%nreg))
tMaker_td_obj%eta_reg=-1.d0
DO i=1,tMaker_td_obj%gs_eq%ncond_regs
  j=tMaker_td_obj%gs_eq%cond_regions(i)%id
  tMaker_td_obj%eta_reg(j)=tMaker_td_obj%gs_eq%cond_regions(i)%eta
END DO
ALLOCATE(tMaker_td_obj%curr_reg(smesh%nreg))
tMaker_td_obj%curr_reg=0.d0
DO i=1,tMaker_td_obj%gs_eq%ncoils
    DO k=1,tMaker_td_obj%gs_eq%ncoil_regs
        j=tMaker_td_obj%gs_eq%coil_regions(k)%id
        tMaker_td_obj%curr_reg(j)=tMaker_td_obj%curr_reg(j) &
        + tMaker_td_obj%gs_eq%coil_currs(i)*tMaker_td_obj%gs_eq%coil_nturns(j,i)
    END DO
END DO
! Advance using MF-NK method
CALL build_vac_op(tMaker_td_obj,tMaker_td_obj%vac_op)
CALL build_jop(tMaker_td_obj,adv_op,psi_sol)
adv_solver%A=>adv_op
adv_solver%its=10
adv_solver%nrits=10
adv_solver%pre=>adv_pre
adv_pre%A=>tMaker_td_obj%vac_op
!
CALL mfmat%setup(psi_tmp,tMaker_td_obj)
! CALL mfmat%utyp%delete()
! DEALLOCATE(mfmat%utyp)
mfmat%b0=1.d-5
mf_solver%A=>mfmat
mf_solver%its=100
mf_solver%nrits=20
mf_solver%atol=lin_tol
mf_solver%itplot=1
mf_solver%pm=oft_env%pm
! CALL create_diag_pre(mf_solver%pre)
! mf_solver%pre%A=>dels
mf_solver%pre=>adv_solver
!
nksolver%A=>tMaker_td_obj
nksolver%J_inv=>mf_solver
nksolver%its=20
nksolver%atol=nl_tol
nksolver%rtol=1.d-20 ! Disable relative tolerance
nksolver%backtrack=.FALSE.
nksolver%J_update=>tMaker_td_mfnk_update
nksolver%up_freq=1
time_val=0.d0
DO i=1,nsteps
    !
    ! Advance B
    !
    CALL psi_tmp%add(0.d0,1.d0,psi_sol)
    CALL apply_rhs(tMaker_td_obj,psi_sol,rhs1)
    CALL blag_zerob(rhs1)
    ! ! Extrapolate solution (linear)
    ! DO j=maxextrap,2,-1
    !   CALL extrap_fields(j)%f%add(0.d0,1.d0,extrap_fields(j-1)%f)
    !   extrapt(j)=extrapt(j-1)
    ! END DO
    ! IF(nextrap<maxextrap)nextrap=nextrap+1
    ! CALL extrap_fields(1)%f%add(0.d0,1.d0,psi_sol)
    ! extrapt(1)=time_val

    ! !---Rebuild plasma matrix
    ! IF(MOD(i,2)==0)THEN
    !   CALL build_jop(adv_op,psi_sol)
    !   CALL adv_pre%update(.TRUE.)
    ! END IF
    DO j=1,4
        ! CALL vector_extrapolate(extrapt,extrap_fields,nextrap,time_val+tMaker_td_obj%dt,psi_sol)
        !---MFNK iteration
        ! CALL tMaker_td_mfnk_update(psi_sol)
        CALL blag_zerob(psi_sol)
        CALL nksolver%apply(psi_sol,rhs1)
        IF(nksolver%cits<0)THEN
            CALL psi_sol%add(0.d0,1.d0,psi_tmp)
            tMaker_td_obj%dt=tMaker_td_obj%dt/2.d0
            CALL build_vac_op(tMaker_td_obj,tMaker_td_obj%vac_op)
            CALL build_jop(tMaker_td_obj,adv_op,psi_sol)
            CALL adv_pre%update(.TRUE.)
            CALL apply_rhs(tMaker_td_obj,psi_sol,rhs1)
            CALL blag_zerob(rhs1)
            CYCLE
        ELSE
            EXIT
        END IF
    END DO
    IF(j>4)CALL oft_abort("Nonlinear solve failed", "run_gs_td",__FILE__)
    !
    CALL psi_sol%get_local(vals_out)
    CALL psi_tmp%add(1.d0,-1.d0,psi_sol)
    CALL gs_zerob(psi_tmp)
    err_tmp=SQRT(psi_tmp%dot(psi_tmp))
    CALL psi_tmp%add(0.d0,1.d0,psi_sol)
    CALL gs_zerob(psi_tmp)
    err_tmp=err_tmp/SQRT(psi_tmp%dot(psi_tmp))
    time_val=time_val+tMaker_td_obj%dt
    WRITE(*,'(4ES14.6,3I4)')time_val,tMaker_td_obj%ip,tMaker_td_obj%gs_eq%o_point(2),err_tmp, &
        nksolver%nlits,nksolver%lits,j
    IF(tMaker_td_obj%ip<1.d-6)THEN
        tMaker_td_obj%p_scale=0.d0
        tMaker_td_obj%f_scale=0.d0
        tMaker_td_obj%ip_target=-1.d0
    END IF
    ! !---Plot
    ! IF(MOD(i,nplot)==0)THEN
    !     CALL hdf5_create_timestep(time_val)
    !     CALL psi_sol%get_local(vals_out)
    !     CALL smesh%save_vertex_scalar(vals_out,'Psi')
    !     CALL smesh%save_vertex_scalar(vals_out-tMaker_td_obj%F%plasma_bounds(1),'Psi_p')
    ! END IF
END DO
end subroutine run_gs_td
!---------------------------------------------------------------------------
!> Needs docs
!---------------------------------------------------------------------------
>>>>>>> 6b3439bd
subroutine setup_gs_td(eq_in,dt,lin_tol,nl_tol)
TYPE(gs_eq), TARGET, INTENT(inout) :: eq_in
REAL(8), INTENT(in) :: dt,lin_tol,nl_tol
INTEGER(4) :: i,j,k,ierr,io_unit,npts,iostat
LOGICAL :: file_exists
LOGICAL, ALLOCATABLE, DIMENSION(:) :: vel_bc
REAL(8) :: err_tmp,ip_target,p_scale,f_scale,time_val,pt(2)
REAL(8), ALLOCATABLE, DIMENSION(:) :: np_count,res_in
REAL(8), ALLOCATABLE, DIMENSION(:,:) :: pts
REAL(8), POINTER, DIMENSION(:) :: vals_out,vals2,rhs_tmp
!
tMaker_td_obj%gs_eq=>eq_in
tMaker_td_obj%ip_target=tMaker_td_obj%gs_eq%Itor_target
tMaker_td_obj%ip_ratio_target=tMaker_td_obj%gs_eq%Ip_ratio_target
tMaker_td_obj%f_scale=tMaker_td_obj%gs_eq%alam
tMaker_td_obj%p_scale=tMaker_td_obj%gs_eq%pnorm
tMaker_td_obj%dt=dt
!
tMaker_td_obj%F=>tMaker_td_obj%gs_eq%I
tMaker_td_obj%P=>tMaker_td_obj%gs_eq%P
!---------------------------------------------------------------------------
! Create Solver fields
!---------------------------------------------------------------------------
NULLIFY(vals_out)
psi_sol=>tMaker_td_obj%gs_eq%psi
call oft_blagrange%vec_create(rhs1)
call oft_blagrange%vec_create(rhs2)
call oft_blagrange%vec_create(psi_tmp)
call oft_blagrange%vec_create(tmp_vec)
!---------------------------------------------------------------------------
! Create extrapolation fields (Unused)
!---------------------------------------------------------------------------
IF(maxextrap>0)THEN
    ALLOCATE(extrap_fields(maxextrap),extrapt(maxextrap))
    DO i=1,maxextrap
    CALL oft_blagrange%vec_create(extrap_fields(i)%f)
    extrapt(i)=0.d0
    END DO
    nextrap=0
END IF
!---
ALLOCATE(tMaker_td_obj%eta_reg(smesh%nreg))
tMaker_td_obj%eta_reg=-1.d0
DO i=1,tMaker_td_obj%gs_eq%ncond_regs
    j=tMaker_td_obj%gs_eq%cond_regions(i)%id
    tMaker_td_obj%eta_reg(j)=tMaker_td_obj%gs_eq%cond_regions(i)%eta
END DO
ALLOCATE(tMaker_td_obj%curr_reg(smesh%nreg))
tMaker_td_obj%curr_reg=0.d0
DO i=1,tMaker_td_obj%gs_eq%ncoils
    DO k=1,tMaker_td_obj%gs_eq%ncoil_regs
        j=tMaker_td_obj%gs_eq%coil_regions(k)%id
        tMaker_td_obj%curr_reg(j)=tMaker_td_obj%curr_reg(j) &
          + tMaker_td_obj%gs_eq%coil_currs(i)*tMaker_td_obj%gs_eq%coil_nturns(j,i)
    END DO
END DO
! Advance using MF-NK method
CALL build_vac_op(tMaker_td_obj,tMaker_td_obj%vac_op)
IF(self%gs_eq%region_info%nnonaxi>0)THEN
    adv_pre%A=>tMaker_td_obj%vac_op
ELSE
    CALL build_jop(tMaker_td_obj,adv_op,psi_sol)
    adv_solver%A=>adv_op
    adv_solver%its=5
    adv_solver%nrits=5
    adv_solver%pre=>adv_pre
END IF
!
CALL mfmat%setup(psi_tmp,tMaker_td_obj)
! CALL mfmat%utyp%delete()
! DEALLOCATE(mfmat%utyp)
mfmat%b0=1.d-5
mf_solver%A=>mfmat
mf_solver%its=100
mf_solver%nrits=20
mf_solver%atol=lin_tol
mf_solver%itplot=1
mf_solver%pm=oft_env%pm
! CALL create_diag_pre(mf_solver%pre)
! mf_solver%pre%A=>dels
! mf_solver%pre=>adv_solver
mf_solver%pre=>adv_pre
!
nksolver%A=>tMaker_td_obj
nksolver%J_inv=>mf_solver
nksolver%its=20
nksolver%atol=nl_tol
nksolver%rtol=1.d-20 ! Disable relative tolerance
nksolver%backtrack=.FALSE.
nksolver%J_update=>tMaker_td_mfnk_update
nksolver%up_freq=1
end subroutine setup_gs_td
!
subroutine step_gs_td(time,dt,nl_its,lin_its,nretry)
REAL(8), INTENT(inout) :: time,dt
INTEGER(4), INTENT(out) :: nl_its,lin_its,nretry
INTEGER(4) :: i,j,k,ierr
! Update operators if the timestep has changed
IF(dt/=tMaker_td_obj%dt)THEN
    dt=ABS(dt)
    tMaker_td_obj%dt=dt
    CALL build_vac_op(tMaker_td_obj,tMaker_td_obj%vac_op)
    IF(self%gs_eq%region_info%nnonaxi<=0)CALL build_jop(tMaker_td_obj,adv_op,psi_sol)
    CALL adv_pre%update(.TRUE.)
END IF
! Update coil currents (end of time step)
DO i=1,tMaker_td_obj%gs_eq%ncoils
    DO k=1,tMaker_td_obj%gs_eq%ncoil_regs
        j=tMaker_td_obj%gs_eq%coil_regions(k)%id
        tMaker_td_obj%curr_reg(j)=tMaker_td_obj%curr_reg(j) &
        + tMaker_td_obj%gs_eq%coil_currs(i)*tMaker_td_obj%gs_eq%coil_nturns(j,i)
    END DO
END DO
! Point to profiles in case they changed
tMaker_td_obj%F=>tMaker_td_obj%gs_eq%I
tMaker_td_obj%P=>tMaker_td_obj%gs_eq%P
! Update current target and sync scale factors
tMaker_td_obj%ip_target=tMaker_td_obj%gs_eq%Itor_target
tMaker_td_obj%ip_ratio_target=tMaker_td_obj%gs_eq%Ip_ratio_target
tMaker_td_obj%f_scale=tMaker_td_obj%gs_eq%alam
tMaker_td_obj%p_scale=tMaker_td_obj%gs_eq%pnorm
!
! Advance B
!
CALL psi_tmp%add(0.d0,1.d0,psi_sol)
CALL apply_rhs(tMaker_td_obj,psi_sol,rhs1)
CALL blag_zerob(rhs1)
! ! Extrapolate solution (linear)
! DO j=maxextrap,2,-1
!   CALL extrap_fields(j)%f%add(0.d0,1.d0,extrap_fields(j-1)%f)
!   extrapt(j)=extrapt(j-1)
! END DO
! IF(nextrap<maxextrap)nextrap=nextrap+1
! CALL extrap_fields(1)%f%add(0.d0,1.d0,psi_sol)
! extrapt(1)=time_val

DO j=1,4
    ! CALL vector_extrapolate(extrapt,extrap_fields,nextrap,time_val+tMaker_td_obj%dt,psi_sol)
    !---MFNK iteration
    CALL nksolver%apply(psi_sol,rhs1)
    IF(nksolver%cits<0)THEN
        CALL psi_sol%add(0.d0,1.d0,psi_tmp)
        tMaker_td_obj%dt=tMaker_td_obj%dt/2.d0
        CALL build_vac_op(tMaker_td_obj,tMaker_td_obj%vac_op)
        IF(self%gs_eq%region_info%nnonaxi<=0)CALL build_jop(tMaker_td_obj,adv_op,psi_sol)
        CALL adv_pre%update(.TRUE.)
        CALL apply_rhs(tMaker_td_obj,psi_sol,rhs1)
        CALL blag_zerob(rhs1)
        CYCLE
    ELSE
        EXIT
    END IF
END DO
!
time=time+tMaker_td_obj%dt
dt=tMaker_td_obj%dt
nl_its=nksolver%nlits
lin_its=nksolver%lits
nretry=j-1
IF(j>4)THEN
    nretry=-nretry
ELSE
    tMaker_td_obj%gs_eq%alam=tMaker_td_obj%f_scale
    tMaker_td_obj%gs_eq%pnorm=tMaker_td_obj%p_scale
END IF
! WRITE(*,'(4ES14.6,3I4)')time_val,tMaker_td_obj%ip,tMaker_td_obj%gs_eq%o_point(2),err_tmp, &
! nksolver%nlits,nksolver%lits,j
! IF(tMaker_td_obj%ip<1.d-6)THEN
!     tMaker_td_obj%p_scale=0.d0
!     tMaker_td_obj%f_scale=0.d0
!     tMaker_td_obj%ip_target=-1.d0
! END IF
end subroutine step_gs_td
!
subroutine eig_gs_td(eq_in,neigs,eigs,eig_vecs,omega,include_bounds)
TYPE(gs_eq), TARGET, INTENT(inout) :: eq_in
INTEGER(4), INTENT(in) :: neigs
REAL(r8), INTENT(out) :: eigs(:,:),eig_vecs(:,:)
REAL(r8), INTENT(in) :: omega
LOGICAL, INTENT(in) :: include_bounds
#ifdef HAVE_ARPACK
CLASS(oft_matrix), POINTER :: lhs_mat,rhs_mat
CLASS(oft_vector), POINTER :: eig_vec
TYPE(oft_iram_eigsolver) :: arsolver
TYPE(eig_wrapper), TARGET :: wrap_mat
REAL(8) :: lam0
INTEGER(4) :: i,j
!
tMaker_td_obj%gs_eq=>eq_in
tMaker_td_obj%ip_target=tMaker_td_obj%gs_eq%Itor_target
tMaker_td_obj%f_scale=tMaker_td_obj%gs_eq%alam
tMaker_td_obj%p_scale=tMaker_td_obj%gs_eq%pnorm
tMaker_td_obj%F=>tMaker_td_obj%gs_eq%I
tMaker_td_obj%P=>tMaker_td_obj%gs_eq%P
ALLOCATE(tMaker_td_obj%eta_reg(smesh%nreg))
tMaker_td_obj%eta_reg=-1.d0
DO i=1,tMaker_td_obj%gs_eq%ncond_regs
    j=tMaker_td_obj%gs_eq%cond_regions(i)%id
    tMaker_td_obj%eta_reg(j)=tMaker_td_obj%gs_eq%cond_regions(i)%eta
END DO

!---Build linearized opertors
NULLIFY(lhs_mat,rhs_mat)
CALL build_linearized(tMaker_td_obj,lhs_mat,rhs_mat,tMaker_td_obj%gs_eq%psi,omega,include_bounds)
wrap_mat%rhs_mat=>rhs_mat
wrap_mat%lhs_inv=>adv_pre
adv_pre%A=>lhs_mat

!---Setup Arnoldi eig value solver
arsolver%mode=1
arsolver%A=>wrap_mat
arsolver%tol=1.E-8_r8
arsolver%nev=neigs
arsolver%which='LM'
CALL oft_blagrange%vec_create(eig_vec)
CALL arsolver%apply(eig_vec,lam0)

DO i=1,neigs
    eigs(:,i)=1.d0/arsolver%eig_val(:,i)+omega
    eig_vecs(:,i)=arsolver%eig_vec(:,i)
END DO

!---Cleanup
CALL adv_pre%delete
CALL arsolver%delete
CALL lhs_mat%delete
CALL rhs_mat%delete
CALL eig_vec%delete
DEALLOCATE(lhs_mat,rhs_mat,eig_vec,tMaker_td_obj%eta_reg)
#else
eigs=0.d0
eig_vecs=0.d0
#endif
end subroutine eig_gs_td
!---------------------------------------------------------------------------
!> Needs docs
!---------------------------------------------------------------------------
subroutine apply_rhs(self,a,b)
class(oft_tmaker_td), intent(inout) :: self !< NL operator object
class(oft_vector), target, intent(inout) :: a !< Source field
class(oft_vector), intent(inout) :: b !< Result of metric function
integer(i4) :: i,m,jr,jc
integer(i4), allocatable :: j(:)
real(r8) :: vol,det,goptmp(3,3),elapsed_time,pt(3),eta_tmp,psi_tmp,eta_source,psi_lim,psi_max
real(8) :: max_tmp,lim_tmp
real(r8), allocatable :: rop(:),gop(:,:),lop(:,:),vals_loc(:),reg_source(:)
real(r8), pointer, dimension(:) :: pol_vals,rhs_vals
logical :: curved
DEBUG_STACK_PUSH
!---------------------------------------------------------------------------
! Get local vector values
!---------------------------------------------------------------------------
NULLIFY(pol_vals,rhs_vals)
CALL a%get_local(pol_vals)
CALL b%set(0.d0)
CALL b%get_local(rhs_vals)
!
ALLOCATE(reg_source(smesh%nreg))
reg_source=0.d0
IF(ASSOCIATED(self%gs_eq%region_info%nonaxi_vals))THEN
    DO i=1,smesh%nreg
        IF(self%gs_eq%region_info%reg_map(i)==0)CYCLE
        reg_source(i)=DOT_PRODUCT(pol_vals,self%gs_eq%region_info%nonaxi_vals(:,i))
    END DO
END IF
!---------------------------------------------------------------------------
! Operator integration
!---------------------------------------------------------------------------
!$omp parallel private(j,vals_loc,rop,gop,det,curved,goptmp,m,vol,jr,jc,pt,eta_tmp,psi_tmp,eta_source)
allocate(j(oft_blagrange%nce),vals_loc(oft_blagrange%nce)) ! Local DOF and matrix indices
allocate(rop(oft_blagrange%nce),gop(3,oft_blagrange%nce)) ! Reconstructed gradient operator
!$omp do schedule(static,1)
do i=1,oft_blagrange%mesh%nc
    IF(smesh%reg(i)==1)CYCLE
    !---Get local to global DOF mapping
    call oft_blagrange%ncdofs(i,j)
    !---Get local reconstructed operators
    vals_loc=0.d0
    do m=1,oft_blagrange%quad%np ! Loop over quadrature points
        call oft_blagrange%mesh%jacobian(i,oft_blagrange%quad%pts(:,m),goptmp,vol)
        det=vol*oft_blagrange%quad%wts(m)
        pt=oft_blagrange%mesh%log2phys(i,oft_blagrange%quad%pts(:,m))
        psi_tmp=0.d0
        do jr=1,oft_blagrange%nce ! Loop over degrees of freedom
            call oft_blag_eval(oft_blagrange,i,jr,oft_blagrange%quad%pts(:,m),rop(jr))
            psi_tmp = psi_tmp + pol_vals(j(jr))*rop(jr)
        end do
        eta_source=0.d0
        eta_tmp=self%eta_reg(smesh%reg(i))
        IF(eta_tmp>0.d0)THEN
            eta_source=(psi_tmp/eta_tmp/(pt(1)+gs_epsilon) + reg_source(smesh%reg(i)))*det
        ELSE
            eta_source=self%dt*self%curr_reg(smesh%reg(i))*det
        END IF
        do jr=1,oft_blagrange%nce
            vals_loc(jr) = vals_loc(jr) + rop(jr)*eta_source
        end do
    end do
    do jr=1,oft_blagrange%nce
        !$omp atomic
        rhs_vals(j(jr)) = rhs_vals(j(jr)) + vals_loc(jr)
    end do
end do
deallocate(j,vals_loc,rop,gop)
!$omp end parallel
DO i=1,oft_blagrange%nbe
    rhs_vals(oft_blagrange%lbe(i))=pol_vals(oft_blagrange%lbe(i))
END DO
CALL b%restore_local(rhs_vals,add=.TRUE.)
DEALLOCATE(pol_vals,rhs_vals,reg_source)
DEBUG_STACK_POP
end subroutine apply_rhs
! !---------------------------------------------------------------------------
! !> Needs docs
! !---------------------------------------------------------------------------
! subroutine picard_step(self,a,b,p_scale,f_scale,ip_target)
! class(oft_tmaker_td), intent(inout) :: self !< NL operator object
! class(oft_vector), target, intent(inout) :: a !< Source field
! class(oft_vector), intent(inout) :: b !< Result of metric function
! real(8), intent(in) :: p_scale
! real(8), intent(inout) :: f_scale
! real(8), optional, intent(in) :: ip_target
! integer(i4) :: i,m,jr,jc
! integer(i4), allocatable :: j(:)
! real(r8) :: vol,det,goptmp(3,3),elapsed_time,pt(3),eta_tmp,psi_tmp,ip_p,ip_f
! real(r8) :: dpsi_tmp(2),p_source,f_source,psi_lim,psi_max,eta_source,max_tmp,lim_tmp
! real(r8), allocatable :: rop(:),gop(:,:),lop(:,:),vals_loc(:,:)
! real(r8), pointer, dimension(:) :: pol_vals,rhs_vals,pvals
! class(oft_vector), pointer :: ptmp
! logical :: curved,in_bounds
! ! type(oft_timer) :: mytimer
! DEBUG_STACK_PUSH
! ! WRITE(*,*)'Hi'
! ! IF(oft_debug_print(1))THEN
! !   WRITE(*,'(2X,A)')'Constructing Poloidal flux time-advance operator'
! !   CALL mytimer%tick()
! ! END IF
! !---------------------------------------------------------------------------
! ! Get local vector values
! !---------------------------------------------------------------------------
! NULLIFY(pol_vals,rhs_vals,ptmp,pvals)
! CALL a%get_local(pol_vals)
! !---
! self%gs_eq%psi=>a
! CALL gs_update_bounds(self%gs_eq)
! ! WRITE(*,*)'Full',self%gs_eq%plasma_bounds
! self%F%plasma_bounds=self%gs_eq%plasma_bounds
! self%P%plasma_bounds=self%gs_eq%plasma_bounds
! CALL b%set(0.d0)
! CALL b%get_local(rhs_vals)
! CALL b%new(ptmp)
! CALL ptmp%get_local(pvals)
! !---------------------------------------------------------------------------
! ! Operator integration
! !---------------------------------------------------------------------------
! ip_p=0.d0
! ip_f=0.d0
! !$omp parallel private(j,vals_loc,rop,gop,det,curved,goptmp,m,vol,jr,jc,pt, &
! !$omp eta_tmp,psi_tmp,dpsi_tmp,p_source,f_source,eta_source,in_bounds) &
! !$omp reduction(+:ip_p) reduction(+:ip_f)
! allocate(j(oft_blagrange%nce),vals_loc(oft_blagrange%nce,2)) ! Local DOF and matrix indices
! allocate(rop(oft_blagrange%nce),gop(3,oft_blagrange%nce)) ! Reconstructed gradient operator
! !$omp do schedule(static,1)
! do i=1,oft_blagrange%mesh%nc
!     IF(smesh%reg(i)/=1)CYCLE
!     !---Get local to global DOF mapping
!     call oft_blagrange%ncdofs(i,j)
!     !---Get local reconstructed operators
!     vals_loc=0.d0
!     do m=1,oft_blagrange%quad%np ! Loop over quadrature points
!     call oft_blagrange%mesh%jacobian(i,oft_blagrange%quad%pts(:,m),goptmp,vol)
!     det=vol*oft_blagrange%quad%wts(m)
!     pt=oft_blagrange%mesh%log2phys(i,oft_blagrange%quad%pts(:,m))
!     psi_tmp=0.d0; dpsi_tmp=0.d0; eta_tmp=0.d0; p_source=0.d0; f_source=0.d0; eta_source=0.d0
!     do jr=1,oft_blagrange%nce ! Loop over degrees of freedom
!         call oft_blag_eval(oft_blagrange,i,jr,oft_blagrange%quad%pts(:,m),rop(jr))
!         psi_tmp = psi_tmp + pol_vals(j(jr))*rop(jr)
!     end do
!     !---Compute local matrix contributions
!     ! IF(smesh%reg(i)==1.AND.psi_tmp>psi_lim)THEN
!     ! IF(self%allow_xpoints)THEN
!         in_bounds=gs_test_bounds(self%gs_eq,pt).AND.(psi_tmp>self%gs_eq%plasma_bounds(1))
!     ! ELSE
!     !     in_bounds=psi_tmp>psi_lim
!     ! END IF
!     IF(in_bounds)THEN
!         ! gs_source=self%dt*self%lam_amp*(psi_tmp-psi_lim)/(psi_max-psi_lim)/(pt(1)+gs_epsilon)
!         ! p_source=p_scale*pt(1)*self%P%Fp((psi_tmp-psi_lim)/(psi_max-psi_lim))
!         ! f_source=0.5d0*self%F%fp((psi_tmp-psi_lim)/(psi_max-psi_lim))/(pt(1)+gs_epsilon)
!         p_source=p_scale*pt(1)*self%P%Fp(psi_tmp)
!         f_source=0.5d0*self%F%fp(psi_tmp)/(pt(1)+gs_epsilon)
!         ip_p=ip_p+p_source*det
!         ip_f=ip_f+f_source*det
!     END IF
!     do jr=1,oft_blagrange%nce
!         vals_loc(jr,1) = vals_loc(jr,1) - rop(jr)*self%dt*p_source*det
!         vals_loc(jr,2) = vals_loc(jr,2) - rop(jr)*self%dt*f_source*det
!     end do
!     end do
!     do jr=1,oft_blagrange%nce
!     !$omp atomic
!     pvals(j(jr)) = pvals(j(jr)) + vals_loc(jr,1)
!     !$omp atomic
!     rhs_vals(j(jr)) = rhs_vals(j(jr)) + vals_loc(jr,2)
!     end do
! end do
! deallocate(j,vals_loc,rop,gop)
! !$omp end parallel
! DO i=1,oft_blagrange%nbe
!     rhs_vals(oft_blagrange%lbe(i))=0.d0
!     pvals(oft_blagrange%lbe(i))=0.d0
! END DO
! CALL b%restore_local(rhs_vals,add=.TRUE.)
! CALL ptmp%restore_local(pvals,add=.TRUE.)
! IF(PRESENT(ip_target))THEN
!     f_scale=(ip_target-ip_p)/ip_f
! !  WRITE(*,*)'Ip',ip_target,ip_p,ip_f,(ip_target-ip_p)/ip_f
! ELSE
! !  WRITE(*,*)'Ip',(ip_p+f_scale*ip_f)/mu0
! END IF
! CALL b%add(f_scale,1.d0,ptmp)
! DEALLOCATE(pol_vals,rhs_vals,pvals)
! CALL ptmp%delete
! DEALLOCATE(ptmp)
! !---Report time
! ! IF(oft_debug_print(1))THEN
! !   elapsed_time=mytimer%tock()
! !   WRITE(*,'(4X,A,ES11.4)')'Assembly time = ',elapsed_time
! ! END IF
! DEBUG_STACK_POP
! end subroutine picard_step
!---------------------------------------------------------------------------
!> Needs docs
!---------------------------------------------------------------------------
subroutine apply_mfop(self,a,b)
class(oft_tmaker_td), intent(inout) :: self !< NL operator object
class(oft_vector), target, intent(inout) :: a !< Source field
class(oft_vector), intent(inout) :: b !< Result of metric function
integer(i4) :: i,m,jr,jc,cell
integer(i4), allocatable :: j(:)
real(r8) :: vol,det,goptmp(3,3),elapsed_time,pt(3),alam_new,psi_tmp,diag(3),f(3)
real(r8) :: dpsi_tmp(2),p_source,f_source,psi_lim,psi_max,eta_source,max_tmp,lim_tmp
real(r8), allocatable :: rop(:),gop(:,:),lop(:,:),vals_loc(:,:)
real(r8), pointer, dimension(:) :: pol_vals,rhs_vals,alam_vals,pvals
class(oft_vector), pointer :: ptmp
type(oft_lag_brinterp) :: psi_interp
logical :: curved,in_bounds
type(oft_timer) :: mytimer
DEBUG_STACK_PUSH
CALL mytimer%tick()
!---------------------------------------------------------------------------
! Get local vector values
!---------------------------------------------------------------------------
NULLIFY(pol_vals,rhs_vals,ptmp,pvals)
CALL a%get_local(pol_vals)
!---
self%gs_eq%psi=>a
CALL gs_update_bounds(self%gs_eq)
!
self%F%plasma_bounds=self%gs_eq%plasma_bounds
self%P%plasma_bounds=self%gs_eq%plasma_bounds
CALL b%set(0.d0)
CALL b%get_local(rhs_vals)
CALL b%new(ptmp)
ALLOCATE(alam_vals(b%n))
alam_vals=0.d0
!---------------------------------------------------------------------------
! Operator integration
!---------------------------------------------------------------------------
diag=0.d0
!$omp parallel private(j,vals_loc,rop,gop,det,curved,goptmp,m,vol,jr,jc,pt, &
!$omp psi_tmp,dpsi_tmp,p_source,f_source,eta_source,in_bounds) &
!$omp reduction(+:diag)
allocate(j(oft_blagrange%nce),vals_loc(oft_blagrange%nce,2)) ! Local DOF and matrix indices
allocate(rop(oft_blagrange%nce),gop(3,oft_blagrange%nce)) ! Reconstructed gradient operator
!$omp do schedule(static,1)
!ordered
do i=1,oft_blagrange%mesh%nc
    IF(smesh%reg(i)/=1)CYCLE
    !---Get local to global DOF mapping
    call oft_blagrange%ncdofs(i,j)
    !---Get local reconstructed operators
    vals_loc=0.d0
    do m=1,oft_blagrange%quad%np ! Loop over quadrature points
        call oft_blagrange%mesh%jacobian(i,oft_blagrange%quad%pts(:,m),goptmp,vol)
        det=vol*oft_blagrange%quad%wts(m)
        pt=oft_blagrange%mesh%log2phys(i,oft_blagrange%quad%pts(:,m))
        IF(.NOT.gs_test_bounds(self%gs_eq,pt))CYCLE
        psi_tmp=0.d0!; dpsi_tmp=0.d0
        do jr=1,oft_blagrange%nce ! Loop over degrees of freedom
            call oft_blag_eval(oft_blagrange,i,jr,oft_blagrange%quad%pts(:,m),rop(jr))
            psi_tmp = psi_tmp + pol_vals(j(jr))*rop(jr)
        end do
        IF(psi_tmp<self%gs_eq%plasma_bounds(1))CYCLE
        !---Compute local matrix contributions
        p_source=self%p_scale*pt(1)*self%P%Fp(psi_tmp)
        f_source=self%f_scale*0.5d0*self%F%fp(psi_tmp)/(pt(1)+gs_epsilon)
        diag=diag+[f_source,p_source,self%p_scale*self%P%F(psi_tmp)*pt(1)]*det
        do jr=1,oft_blagrange%nce
            vals_loc(jr,1) = vals_loc(jr,1) - rop(jr)*self%dt*p_source*det
            vals_loc(jr,2) = vals_loc(jr,2) - rop(jr)*self%dt*f_source*det
        end do
    end do !eta_source=psi_tmp*det/eta_tmp/(pt(1)+gs_epsilon)
    !!$omp ordered
    do jr=1,oft_blagrange%nce
        !$omp atomic
        rhs_vals(j(jr)) = rhs_vals(j(jr)) + vals_loc(jr,1)
        !$omp atomic
        alam_vals(j(jr)) = alam_vals(j(jr)) + vals_loc(jr,2)
    end do
    !!$omp end ordered
end do
deallocate(j,vals_loc,rop,gop)
!$omp end parallel
DO i=1,oft_blagrange%nbe
    rhs_vals(oft_blagrange%lbe(i))=0.d0
    alam_vals(oft_blagrange%lbe(i))=0.d0
END DO
IF(self%ip_target>0.d0.AND.diag(1)>1.d-8)THEN
    IF(self%ip_ratio_target>-1.d98)THEN
        f_source = self%ip_target/diag(1)/(1.d0+1.d0/self%ip_ratio_target)
        p_source = self%ip_target/diag(2)/(self%ip_ratio_target+1.d0)
        rhs_vals=rhs_vals*p_source+alam_vals*f_source
        self%f_scale=f_source*self%f_scale
        diag(1)=diag(1)*f_source
        self%p_scale=p_source*self%p_scale
        diag(2)=diag(2)*p_source
    ELSE
        f_source=(self%ip_target-diag(2))/diag(1)
        rhs_vals=rhs_vals+alam_vals*f_source
        self%f_scale=f_source*self%f_scale
        diag(1)=diag(1)*f_source
    END IF
ELSE
    rhs_vals=rhs_vals+alam_vals
END IF
CALL b%restore_local(rhs_vals,add=.TRUE.)
CALL b%new(ptmp)
CALL self%vac_op%apply(a,ptmp)
CALL b%add(1.d0,1.d0,ptmp)
CALL ptmp%delete
self%ip=(diag(1)+diag(2))/mu0
self%estored=diag(2)/mu0*3.d0/2.d0
! eta_source=b%dot(b)
! WRITE(*,*)'CHK',eta_source
! WRITE(*,*)self%ip
DEALLOCATE(pol_vals,rhs_vals,ptmp,alam_vals)
!---Report time
mfop_time=mfop_time+mytimer%tock()
DEBUG_STACK_POP
end subroutine apply_mfop
!---------------------------------------------------------------------------
!> Needs docs
!---------------------------------------------------------------------------
subroutine apply_gs_mat(self,a,b)
class(tMaker_td_mat), intent(inout) :: self !< NL operator object
class(oft_vector), target, intent(inout) :: a !< Source field
class(oft_vector), intent(inout) :: b !< Result of metric function
integer(4) :: i
real(8), pointer, dimension(:) :: avals,bvals
CALL self%mat%apply(a,b)
NULLIFY(avals,bvals)
CALL a%get_local(avals)
CALL b%get_local(bvals)
! bvals=bvals+self%lim_vals*avals(self%lim_node)
DO i=1,oft_blagrange%nce
    bvals=bvals+self%lim_vals(:,i)*avals(self%lim_nodes(i))
    bvals=bvals+self%ax_vals(:,i)*avals(self%ax_nodes(i))
END DO
CALL b%restore_local(bvals)
DEALLOCATE(avals,bvals)
DEBUG_STACK_POP
end subroutine apply_gs_mat
!---------------------------------------------------------------------------
!> Needs docs
!---------------------------------------------------------------------------
SUBROUTINE tMaker_td_mfnk_update(a)
CLASS(oft_vector), TARGET, INTENT(inout) :: a
! CALL tMaker_td_obj%update_lims(a)
CALL mfmat%update(a)
! CALL build_jop(tMaker_td_obj,adv_op,a)
!CALL adv_solver%update(.TRUE.)
END SUBROUTINE tMaker_td_mfnk_update
!---------------------------------------------------------------------------
!> Needs docs
!---------------------------------------------------------------------------
subroutine build_jop(self,mat,a)
class(oft_tmaker_td), intent(inout) :: self
class(tMaker_td_mat), intent(inout) :: mat
class(oft_vector), target, intent(inout) :: a
integer(i4) :: i,m,jr,jc,cell
integer(i4), allocatable :: j(:)
real(r8) :: vol,det,goptmp(3,3),elapsed_time,pt(3),eta_tmp,eta_source,gs_source,ftmp(3)
real(r8) :: psi_lim,psi_max,psi_tmp,max_tmp,lim_tmp,psi_norm
real(r8), allocatable :: rop(:),gop(:,:),lop(:,:),lim_loc(:),ax_loc(:)
real(r8), allocatable :: lim_weights(:),ax_weights(:)
logical :: curved,in_bounds
real(r8), pointer, dimension(:) :: pol_vals
CLASS(oft_vector), POINTER :: oft_lag_vec
type(oft_timer) :: mytimer
!CALL build_vac_op(mat)
!RETURN
DEBUG_STACK_PUSH
IF(oft_debug_print(1))THEN
    WRITE(*,'(2X,A)')'Constructing Toroidal flux time-advance operator'
    CALL mytimer%tick()
END IF
!---------------------------------------------------------------------------
! Allocate matrix
!---------------------------------------------------------------------------
IF(.NOT.ASSOCIATED(mat%mat))THEN
    CALL gs_mat_create(mat%mat)
    ALLOCATE(mat%lim_nodes(oft_blagrange%nce),mat%lim_vals(a%n,oft_blagrange%nce))
    ALLOCATE(mat%ax_nodes(oft_blagrange%nce),mat%ax_vals(a%n,oft_blagrange%nce))
ELSE
    CALL mat%mat%zero
    mat%lim_vals=0.d0
    mat%ax_vals=0.d0
END IF
NULLIFY(pol_vals)
CALL a%get_local(pol_vals)
!---Update plasma boundary
self%gs_eq%psi=>a
CALL gs_update_bounds(self%gs_eq)
allocate(lim_weights(oft_blagrange%nce))
cell=0
CALL bmesh_findcell(smesh,cell,self%gs_eq%lim_point,ftmp)
call oft_blagrange%ncdofs(cell,mat%lim_nodes)
do jc=1,oft_blagrange%nce ! Loop over degrees of freedom
  call oft_blag_eval(oft_blagrange,cell,jc,ftmp,lim_weights(jc))
end do
allocate(ax_weights(oft_blagrange%nce))
cell=0
CALL bmesh_findcell(smesh,cell,self%gs_eq%o_point,ftmp)
call oft_blagrange%ncdofs(cell,mat%ax_nodes)
do jc=1,oft_blagrange%nce ! Loop over degrees of freedom
  call oft_blag_eval(oft_blagrange,cell,jc,ftmp,ax_weights(jc))
end do
!
self%F%plasma_bounds=self%gs_eq%plasma_bounds
self%P%plasma_bounds=self%gs_eq%plasma_bounds
psi_norm=self%gs_eq%plasma_bounds(2)-self%gs_eq%plasma_bounds(1)
!---------------------------------------------------------------------------
! Operator integration
!---------------------------------------------------------------------------
!$omp parallel private(j,rop,gop,det,lop,curved,goptmp,m,vol,jc,jr,pt,psi_tmp, &
!$omp in_bounds,eta_tmp,eta_source,gs_source,lim_loc,ax_loc)
allocate(j(oft_blagrange%nce)) ! Local DOF and matrix indices
allocate(rop(oft_blagrange%nce),gop(3,oft_blagrange%nce)) ! Reconstructed gradient operator
allocate(lop(oft_blagrange%nce,oft_blagrange%nce),lim_loc(oft_blagrange%nce),ax_loc(oft_blagrange%nce))
!$omp do schedule(static,1)
!ordered
do i=1,oft_blagrange%mesh%nc
    ! IF(smesh%reg(i)==1)CYCLE
    !---Get local to global DOF mapping
    call oft_blagrange%ncdofs(i,j)
    !---Get local reconstructed operators
    lop=0.d0; lim_loc=0.d0; ax_loc=0.d0
    do m=1,oft_blagrange%quad%np ! Loop over quadrature points
        call oft_blagrange%mesh%jacobian(i,oft_blagrange%quad%pts(:,m),goptmp,vol)
        det=vol*oft_blagrange%quad%wts(m)
        pt=smesh%log2phys(i,oft_blagrange%quad%pts(:,m))
        eta_tmp=0.d0; psi_tmp=0.d0
        do jc=1,oft_blagrange%nce ! Loop over degrees of freedom
            call oft_blag_eval(oft_blagrange,i,jc,oft_blagrange%quad%pts(:,m),rop(jc))
            call oft_blag_geval(oft_blagrange,i,jc,oft_blagrange%quad%pts(:,m),gop(:,jc),goptmp)
            psi_tmp=psi_tmp+pol_vals(j(jc))*rop(jc)
        end do
        eta_source=0.d0; gs_source=0.d0
        IF(smesh%reg(i)==1)THEN
            in_bounds=gs_test_bounds(self%gs_eq,pt).AND.(psi_tmp>self%gs_eq%plasma_bounds(1))
            IF(in_bounds)THEN
                gs_source=self%dt*(self%p_scale*pt(1)*pt(1)*self%P%Fpp(psi_tmp) &
                + self%f_scale*0.5d0*self%F%fpp(psi_tmp))
            END IF
        ELSE IF(smesh%reg(i)>1.AND.(self%eta_reg(smesh%reg(i))>0.d0))THEN
            eta_source=1.d0/self%eta_reg(smesh%reg(i)) !eta_tmp
        END IF
        !---Compute local matrix contributions
        do jr=1,oft_blagrange%nce
            ax_loc(jr) = ax_loc(jr) + &
              rop(jr)*gs_source*(psi_tmp-self%gs_eq%plasma_bounds(1))/psi_norm*det/(pt(1)+gs_epsilon)
            lim_loc(jr) = lim_loc(jr) + &
              rop(jr)*gs_source*(1.d0-(psi_tmp-self%gs_eq%plasma_bounds(1))/psi_norm)*det/(pt(1)+gs_epsilon)
            do jc=1,oft_blagrange%nce
            lop(jr,jc) = lop(jr,jc) + (self%dt*DOT_PRODUCT(gop(1:2,jr),gop(1:2,jc)) &
                + rop(jr)*rop(jc)*(eta_source-gs_source))*det/(pt(1)+gs_epsilon)
            end do
        end do
    end do
    !---Apply bc to local matrix
    DO jr=1,oft_blagrange%nce
        IF(oft_blagrange%be(j(jr)))THEN
            lop(jr,:)=0.d0
            lim_loc(jr)=0.d0
            ax_loc(jr)=0.d0
        END IF
    END DO
    !---Add local values to global matrix
    !!$omp ordered
    call mat%mat%atomic_add_values(j,j,lop,oft_blagrange%nce,oft_blagrange%nce)
    DO jc=1,oft_blagrange%nce
    DO jr=1,oft_blagrange%nce
        !$omp atomic
        mat%lim_vals(j(jr),jc)=mat%lim_vals(j(jr),jc)+lim_loc(jr)*lim_weights(jc)
        !$omp atomic
        mat%ax_vals(j(jr),jc)=mat%ax_vals(j(jr),jc)+ax_loc(jr)*ax_weights(jc)
    END DO
    END DO
    !!$omp end ordered
end do
deallocate(j,rop,gop,lop,lim_loc,ax_loc)
!$omp end parallel
DEALLOCATE(pol_vals,lim_weights,ax_weights)
CALL set_bcmat(self%gs_eq,mat%mat)
!---Assemble matrix
CALL oft_blagrange%vec_create(oft_lag_vec)
CALL mat%mat%assemble(oft_lag_vec)
CALL oft_lag_vec%delete
DEALLOCATE(oft_lag_vec)
!---Report time
IF(oft_debug_print(1))THEN
    elapsed_time=mytimer%tock()
    WRITE(*,'(4X,A,ES11.4)')'Assembly time = ',elapsed_time
END IF
DEBUG_STACK_POP
end subroutine build_jop
!---------------------------------------------------------------------------
!> Needs docs
!---------------------------------------------------------------------------
subroutine build_vac_op(self,mat)
class(oft_tmaker_td), intent(inout) :: self
class(oft_matrix), pointer, intent(inout) :: mat
CALL build_dels(mat,self%gs_eq,'free',self%dt,self%dt)
end subroutine build_vac_op
!---------------------------------------------------------------------------
!> Needs docs
!---------------------------------------------------------------------------
subroutine build_linearized(self,lhs_mat,rhs_mat,a,sigma,include_bounds)
class(oft_tmaker_td), intent(inout) :: self
class(oft_matrix), pointer, intent(inout) :: rhs_mat,lhs_mat
class(oft_vector), target, intent(inout) :: a
real(8), intent(in) :: sigma
LOGICAL, INTENT(in) :: include_bounds
integer(i4) :: i,m,jr,jc,rowtmp(1),lim_node,ax_node,cell,nnonaxi
integer(i4), allocatable :: j(:),bnd_nodes(:)
real(r8) :: vol,det,goptmp(3,3),elapsed_time,pt(3),eta_source,gs_source,ax_tmp,ftmp(3)
real(r8) :: psi_lim,psi_max,psi_tmp,max_tmp,lim_tmp,psi_norm,lim_source,ax_source
real(r8), allocatable :: rop(:),gop(:,:),lhs_vals(:,:),rhs_vals(:,:),lim_loc(:),ax_loc(:)
real(r8), allocatable :: lim_weights(:),ax_weights(:)
logical :: curved,in_bounds
integer(i4), allocatable, dimension(:) :: dense_flag
real(r8), pointer, dimension(:) :: eta_vals,pol_vals,lim_vals,ax_vals,nonaxi_tmp
real(r8), pointer, dimension(:,:) :: nonaxi_vals
type(oft_1d_int), pointer, dimension(:) :: bc_nodes
CLASS(oft_vector), POINTER :: oft_lag_vec
TYPE(oft_graph_ptr) :: graphs(1,1)
TYPE(oft_graph), TARGET :: graph1,graph2
type(oft_timer) :: mytimer
DEBUG_STACK_PUSH
IF(oft_debug_print(1))THEN
    WRITE(*,'(2X,A)')'Constructing Toroidal flux time-advance operator'
    CALL mytimer%tick()
END IF
!---Update plasma boundary
self%gs_eq%psi=>a
CALL gs_update_bounds(self%gs_eq)
allocate(bnd_nodes(2*oft_blagrange%nce),lim_weights(oft_blagrange%nce),ax_weights(oft_blagrange%nce))
cell=0
CALL bmesh_findcell(smesh,cell,self%gs_eq%lim_point,ftmp)
call oft_blagrange%ncdofs(cell,bnd_nodes(1:oft_blagrange%nce))
do jc=1,oft_blagrange%nce ! Loop over degrees of freedom
  call oft_blag_eval(oft_blagrange,cell,jc,ftmp,lim_weights(jc))
end do
cell=0
CALL bmesh_findcell(smesh,cell,self%gs_eq%o_point,ftmp)
call oft_blagrange%ncdofs(cell,bnd_nodes(oft_blagrange%nce+1:2*oft_blagrange%nce))
do jc=1,oft_blagrange%nce ! Loop over degrees of freedom
  call oft_blag_eval(oft_blagrange,cell,jc,ftmp,ax_weights(jc))
end do
!---
nnonaxi=self%gs_eq%region_info%nnonaxi
!---------------------------------------------------------------------------
! Allocate matrix
!---------------------------------------------------------------------------
IF(.NOT.ASSOCIATED(lhs_mat))THEN
    CALL oft_blagrange%vec_create(oft_lag_vec)
    !---
    graph1%nr=oft_blagrange%ne
    graph1%nrg=oft_blagrange%global%ne
    graph1%nc=oft_blagrange%ne
    graph1%ncg=oft_blagrange%global%ne
    graph1%nnz=oft_blagrange%nee
    graph1%kr=>oft_blagrange%kee
    graph1%lc=>oft_blagrange%lee
    !---Add dense blocks for non-contiguous regions
    IF(nnonaxi>0)THEN
        !---Add dense blocks
        ALLOCATE(dense_flag(oft_blagrange%ne))
        dense_flag=0
        DO m=1,self%gs_eq%region_info%nnonaxi
        dense_flag(self%gs_eq%region_info%noaxi_nodes(m)%v)=m
        END DO
        CALL graph_add_dense_blocks(graph1,graph2,dense_flag,self%gs_eq%region_info%noaxi_nodes)
        NULLIFY(graph1%kr,graph1%lc)
        graph1%nnz=graph2%nnz
        graph1%kr=>graph2%kr
        graph1%lc=>graph2%lc
        DEALLOCATE(dense_flag)
    END IF
    !---Create matrix
    graphs(1,1)%g=>graph1
    CALL create_matrix(rhs_mat,graphs,oft_lag_vec,oft_lag_vec)
    NULLIFY(graphs(1,1)%g)
    !---Add dense block for boundary
    IF(self%gs_eq%free)THEN
        ALLOCATE(bc_nodes(1))
        bc_nodes(1)%n=oft_blagrange%nbe
        bc_nodes(1)%v=>oft_blagrange%lbe
        ALLOCATE(dense_flag(oft_blagrange%ne))
        dense_flag=0
        dense_flag(bc_nodes(1)%v)=1
        !---Add dense blocks
        CALL graph_add_dense_blocks(graph1,graph2,dense_flag,bc_nodes)
        NULLIFY(graph1%kr,graph1%lc)
        graph1%nnz=graph2%nnz
        graph1%kr=>graph2%kr
        graph1%lc=>graph2%lc
        DEALLOCATE(dense_flag)
    END IF
    !---Add dense blocks
    CALL graph_add_full_col(graph1,graph2,2*oft_blagrange%nce,bnd_nodes)
    NULLIFY(graph1%kr,graph1%lc)
    graph1%nnz=graph2%nnz
    graph1%kr=>graph2%kr
    graph1%lc=>graph2%lc
    !---Create matrix
    graphs(1,1)%g=>graph1
    CALL create_matrix(lhs_mat,graphs,oft_lag_vec,oft_lag_vec)
    ALLOCATE(lim_vals(a%n),ax_vals(a%n))
    lim_vals=0.d0; ax_vals=0.d0
    NULLIFY(graphs(1,1)%g)
    !---Cleanup
    CALL oft_lag_vec%delete
    DEALLOCATE(oft_lag_vec)
ELSE
    CALL oft_abort("Matrices should not be allocated","build_linearized",__FILE__)
    ! CALL rhs_mat%zero
    ! CALL lhs_mat%mat%zero
    ! lhs_mat%lim_vals=0.d0
END IF
NULLIFY(pol_vals,eta_vals)
! CALL eta_vec%get_local(eta_vals)
CALL a%get_local(pol_vals)
! WRITE(*,*)mat%lim_node
self%F%plasma_bounds=self%gs_eq%plasma_bounds
self%P%plasma_bounds=self%gs_eq%plasma_bounds
psi_norm=self%gs_eq%plasma_bounds(2)-self%gs_eq%plasma_bounds(1)
!---------------------------------------------------------------------------
! Operator integration
!---------------------------------------------------------------------------
IF(nnonaxi>0)THEN
    ALLOCATE(nonaxi_vals(self%gs_eq%region_info%block_max+1,nnonaxi))
    nonaxi_vals=0.d0
END IF
!$omp parallel private(j,rop,gop,det,lhs_vals,rhs_vals,curved,goptmp,m,vol,jc,jr,pt,psi_tmp, &
!$omp in_bounds,eta_source,gs_source,lim_loc,lim_source,ax_source,ax_loc,nonaxi_tmp)
allocate(j(oft_blagrange%nce)) ! Local DOF and matrix indices
allocate(rop(oft_blagrange%nce),gop(3,oft_blagrange%nce)) ! Reconstructed gradient operator
allocate(lhs_vals(oft_blagrange%nce,oft_blagrange%nce),lim_loc(oft_blagrange%nce))
allocate(rhs_vals(oft_blagrange%nce,oft_blagrange%nce),ax_loc(oft_blagrange%nce))
IF(nnonaxi>0)allocate(nonaxi_tmp(oft_blagrange%nce))
!$omp do schedule(static,1)
!ordered
do i=1,oft_blagrange%mesh%nc
    ! IF(smesh%reg(i)==1)CYCLE
    !---Get local to global DOF mapping
    call oft_blagrange%ncdofs(i,j)
    !---Get local reconstructed operators
    lhs_vals=0.d0; lim_loc=0.d0; ax_loc=0.d0; rhs_vals=0.d0
    IF(nnonaxi>0)nonaxi_tmp=0.d0
    do m=1,oft_blagrange%quad%np ! Loop over quadrature points
        call oft_blagrange%mesh%jacobian(i,oft_blagrange%quad%pts(:,m),goptmp,vol)
        det=vol*oft_blagrange%quad%wts(m)
        pt=smesh%log2phys(i,oft_blagrange%quad%pts(:,m))
        psi_tmp=0.d0
        do jc=1,oft_blagrange%nce ! Loop over degrees of freedom
            call oft_blag_eval(oft_blagrange,i,jc,oft_blagrange%quad%pts(:,m),rop(jc))
            call oft_blag_geval(oft_blagrange,i,jc,oft_blagrange%quad%pts(:,m),gop(:,jc),goptmp)
            psi_tmp=psi_tmp+pol_vals(j(jc))*rop(jc)
        end do
        eta_source=0.d0; gs_source=0.d0; lim_source=0.d0; ax_source=0.d0
        IF(smesh%reg(i)==1)THEN
            in_bounds=gs_test_bounds(self%gs_eq,pt).AND.(psi_tmp>self%gs_eq%plasma_bounds(1))
            IF(in_bounds)THEN
                gs_source=(self%p_scale*pt(1)*pt(1)*self%P%Fpp(psi_tmp) &
                    + self%f_scale*0.5d0*self%F%fpp(psi_tmp))
                lim_source=gs_source*(1.d0-(psi_tmp-self%gs_eq%plasma_bounds(1))/psi_norm)
                ax_source=gs_source*(psi_tmp-self%gs_eq%plasma_bounds(1))/psi_norm
            END IF
        ELSE IF(smesh%reg(i)>1.AND.(self%eta_reg(smesh%reg(i))>0.d0))THEN
            eta_source=1.d0/self%eta_reg(smesh%reg(i))
        END IF
        !---Compute local matrix contributions
        do jr=1,oft_blagrange%nce
            lim_loc(jr) = lim_loc(jr) + rop(jr)*lim_source*det/(pt(1)+gs_epsilon)
            ax_loc(jr) = ax_loc(jr) + rop(jr)*ax_source*det/(pt(1)+gs_epsilon)
            do jc=1,oft_blagrange%nce
                lhs_vals(jr,jc) = lhs_vals(jr,jc) + (DOT_PRODUCT(gop(1:2,jr),gop(1:2,jc)) &
                    - rop(jr)*rop(jc)*gs_source)*det/(pt(1)+gs_epsilon)
                rhs_vals(jr,jc) = rhs_vals(jr,jc) + rop(jr)*rop(jc)*eta_source*det/(pt(1)+gs_epsilon)
            end do
            IF(nnonaxi>0.AND.self%gs_eq%region_info%reg_map(smesh%reg(i))>0)THEN
                nonaxi_tmp(jr)=nonaxi_tmp(jr) + rop(jr)*eta_source*det/(pt(1)+gs_epsilon)
            END IF
        end do
        IF(nnonaxi>0.AND.self%gs_eq%region_info%reg_map(smesh%reg(i))>0)THEN
            !$omp atomic
            nonaxi_vals(self%gs_eq%region_info%block_max+1,self%gs_eq%region_info%reg_map(smesh%reg(i))) = &
              nonaxi_vals(self%gs_eq%region_info%block_max+1,self%gs_eq%region_info%reg_map(smesh%reg(i))) + det
        END IF
    end do
    !---Apply bc to local matrix
    DO jr=1,oft_blagrange%nce
        IF(oft_blagrange%be(j(jr)))THEN
            rhs_vals(jr,:)=0.d0
            rhs_vals(:,jr)=0.d0
            lhs_vals(jr,:)=0.d0
            ! lhs_vals(:,jr)=0.d0
            lim_loc(jr)=0.d0
            ax_loc(jr)=0.d0
        END IF
    END DO
    lhs_vals=lhs_vals-sigma*rhs_vals
    !---Add local values to global matrix
    !!$omp ordered
    call rhs_mat%atomic_add_values(j,j,rhs_vals,oft_blagrange%nce,oft_blagrange%nce)
    call lhs_mat%atomic_add_values(j,j,lhs_vals,oft_blagrange%nce,oft_blagrange%nce)
    DO jr=1,oft_blagrange%nce
        !$omp atomic
        lim_vals(j(jr))=lim_vals(j(jr))+lim_loc(jr)
        !$omp atomic
        ax_vals(j(jr))=ax_vals(j(jr))+ax_loc(jr)
    END DO
    IF(nnonaxi>0.AND.self%gs_eq%region_info%reg_map(smesh%reg(i))>0)THEN
        DO jr=1,oft_blagrange%nce
          !$omp atomic
          nonaxi_vals(self%gs_eq%region_info%node_mark(smesh%reg(i),j(jr)),self%gs_eq%region_info%reg_map(smesh%reg(i))) = &
            nonaxi_vals(self%gs_eq%region_info%node_mark(smesh%reg(i),j(jr)),self%gs_eq%region_info%reg_map(smesh%reg(i))) &
            + nonaxi_tmp(jr)
        END DO
    END IF
    !!$omp end ordered
end do
IF(nnonaxi>0)THEN
    !$omp do schedule(dynamic,1)
    !ordered
    do i=1,oft_blagrange%mesh%nc
        IF(self%gs_eq%region_info%reg_map(smesh%reg(i))==0)CYCLE
        !---Get local to global DOF mapping
        call oft_blagrange%ncdofs(i,j)
        !---Get local reconstructed operators
        lim_loc=0.d0
        do m=1,oft_blagrange%quad%np ! Loop over quadrature points
            call oft_blagrange%mesh%jacobian(i,oft_blagrange%quad%pts(:,m),goptmp,vol)
            det=vol*oft_blagrange%quad%wts(m)
            do jc=1,oft_blagrange%nce ! Loop over degrees of freedom
                call oft_blag_eval(oft_blagrange,i,jc,oft_blagrange%quad%pts(:,m),rop(jc))
                lim_loc(jc) = lim_loc(jc) + rop(jc)*det
            end do
        end do
        lim_loc=-lim_loc/nonaxi_vals(self%gs_eq%region_info%block_max+1,self%gs_eq%region_info%reg_map(smesh%reg(i)))
        !---Add local values to global matrix
        m=self%gs_eq%region_info%reg_map(smesh%reg(i))
        !!$omp ordered
        do jc=1,oft_blagrange%nce
            call rhs_mat%atomic_add_values(j(jc:jc),self%gs_eq%region_info%noaxi_nodes(m)%v, &
              lim_loc(jc)*nonaxi_vals(:,m),1,self%gs_eq%region_info%noaxi_nodes(m)%n)
            call lhs_mat%atomic_add_values(j(jc:jc),self%gs_eq%region_info%noaxi_nodes(m)%v, &
              -sigma*lim_loc(jc)*nonaxi_vals(:,m),1,self%gs_eq%region_info%noaxi_nodes(m)%n)
        end do
        !!$omp end ordered
    end do
END IF
deallocate(j,rop,gop,lhs_vals,lim_loc,ax_loc,rhs_vals)
IF(nnonaxi>0)deallocate(nonaxi_tmp)
!$omp end parallel
DEALLOCATE(pol_vals)
IF(nnonaxi>0)DEALLOCATE(nonaxi_vals)
IF(include_bounds)THEN
  ALLOCATE(j(1),lhs_vals(1,1))
  DO jr=1,oft_blagrange%nce
    j=bnd_nodes(jr)
    DO i=1,oft_blagrange%ne
        lhs_vals=lim_vals(i)*lim_weights(jr)
        rowtmp=i
        CALL lhs_mat%add_values(rowtmp,j,lhs_vals,1,1)
    END DO
    j=bnd_nodes(oft_blagrange%nce+jr)
    DO i=1,oft_blagrange%ne
        lhs_vals=ax_vals(i)*ax_weights(jr)
        rowtmp=i
        CALL lhs_mat%add_values(rowtmp,j,lhs_vals,1,1)
    END DO
  END DO
  DEALLOCATE(j,lhs_vals)
END IF
DEALLOCATE(bnd_nodes,lim_weights,ax_weights)
DEALLOCATE(lim_vals,ax_vals)
CALL set_bcmat(self%gs_eq,lhs_mat)
!---Assemble matrix
CALL oft_blagrange%vec_create(oft_lag_vec)
CALL rhs_mat%assemble(oft_lag_vec)
CALL lhs_mat%assemble(oft_lag_vec)
CALL oft_lag_vec%delete
DEALLOCATE(oft_lag_vec)
!---Report time
IF(oft_debug_print(1))THEN
    elapsed_time=mytimer%tock()
    WRITE(*,'(4X,A,ES11.4)')'Assembly time = ',elapsed_time
END IF
DEBUG_STACK_POP
end subroutine build_linearized
!---------------------------------------------------------------------------
!> Needs docs
!---------------------------------------------------------------------------
subroutine apply_wrap(self,a,b)
class(eig_wrapper), intent(inout) :: self !< NL operator object
class(oft_vector), target, intent(inout) :: a !< Source field
class(oft_vector), intent(inout) :: b !< Result of metric function
class(oft_vector), pointer :: tmp_vec
CALL oft_blagrange%vec_create(tmp_vec)
CALL self%rhs_mat%apply(a,tmp_vec)
CALL self%lhs_inv%apply(b,tmp_vec)
CALL tmp_vec%delete()
DEALLOCATE(tmp_vec)
DEBUG_STACK_POP
end subroutine apply_wrap
end module oft_gs_td<|MERGE_RESOLUTION|>--- conflicted
+++ resolved
@@ -107,170 +107,6 @@
 !---------------------------------------------------------------------------
 !> Needs docs
 !---------------------------------------------------------------------------
-<<<<<<< HEAD
-=======
-subroutine run_gs_td(eq_in,dt,nsteps,lin_tol,nl_tol)
-TYPE(gs_eq), TARGET, INTENT(inout) :: eq_in
-INTEGER(4), INTENT(in) :: nsteps
-REAL(8), INTENT(in) :: dt,lin_tol,nl_tol
-INTEGER(4) :: i,j,k,ierr,io_unit,npts,iostat
-LOGICAL :: file_exists
-LOGICAL, ALLOCATABLE, DIMENSION(:) :: vel_bc
-REAL(8) :: err_tmp,ip_target,p_scale,f_scale,time_val,pt(2)
-REAL(8), ALLOCATABLE, DIMENSION(:) :: np_count,res_in
-REAL(8), ALLOCATABLE, DIMENSION(:,:) :: pts
-REAL(8), POINTER, DIMENSION(:) :: vals_out,vals2,rhs_tmp
-!
-tMaker_td_obj%gs_eq=>eq_in
-tMaker_td_obj%ip_target=tMaker_td_obj%gs_eq%Itor_target
-tMaker_td_obj%f_scale=tMaker_td_obj%gs_eq%alam
-tMaker_td_obj%p_scale=tMaker_td_obj%gs_eq%pnorm
-tMaker_td_obj%dt=dt
-!
-! CALL gs_profile_load('f_prof.in',tMaker_td_obj%gs_eq%I)
-tMaker_td_obj%F=>tMaker_td_obj%gs_eq%I
-tMaker_td_obj%P=>tMaker_td_obj%gs_eq%P
-! CALL gs_profile_load('p_prof.in',tMaker_td_obj%gs_eq%P)
-!---------------------------------------------------------------------------
-! Create Solver fields
-!---------------------------------------------------------------------------
-NULLIFY(vals_out)
-! call oft_blagrange%vec_create(psi_sol)
-psi_sol=>tMaker_td_obj%gs_eq%psi
-call oft_blagrange%vec_create(rhs1)
-call oft_blagrange%vec_create(rhs2)
-call oft_blagrange%vec_create(psi_tmp)
-call oft_blagrange%vec_create(tmp_vec)
-! CALL psi_sol%add(0.d0,1.d0,tMaker_td_obj%gs_eq%psi)
-!---------------------------------------------------------------------------
-! Create extrapolation fields (Unused)
-!---------------------------------------------------------------------------
-IF(maxextrap>0)THEN
-  ALLOCATE(extrap_fields(maxextrap),extrapt(maxextrap))
-  DO i=1,maxextrap
-    CALL oft_blagrange%vec_create(extrap_fields(i)%f)
-    extrapt(i)=0.d0
-  END DO
-  nextrap=0
-END IF
-!---
-ALLOCATE(tMaker_td_obj%eta_reg(smesh%nreg))
-tMaker_td_obj%eta_reg=-1.d0
-DO i=1,tMaker_td_obj%gs_eq%ncond_regs
-  j=tMaker_td_obj%gs_eq%cond_regions(i)%id
-  tMaker_td_obj%eta_reg(j)=tMaker_td_obj%gs_eq%cond_regions(i)%eta
-END DO
-ALLOCATE(tMaker_td_obj%curr_reg(smesh%nreg))
-tMaker_td_obj%curr_reg=0.d0
-DO i=1,tMaker_td_obj%gs_eq%ncoils
-    DO k=1,tMaker_td_obj%gs_eq%ncoil_regs
-        j=tMaker_td_obj%gs_eq%coil_regions(k)%id
-        tMaker_td_obj%curr_reg(j)=tMaker_td_obj%curr_reg(j) &
-        + tMaker_td_obj%gs_eq%coil_currs(i)*tMaker_td_obj%gs_eq%coil_nturns(j,i)
-    END DO
-END DO
-! Advance using MF-NK method
-CALL build_vac_op(tMaker_td_obj,tMaker_td_obj%vac_op)
-CALL build_jop(tMaker_td_obj,adv_op,psi_sol)
-adv_solver%A=>adv_op
-adv_solver%its=10
-adv_solver%nrits=10
-adv_solver%pre=>adv_pre
-adv_pre%A=>tMaker_td_obj%vac_op
-!
-CALL mfmat%setup(psi_tmp,tMaker_td_obj)
-! CALL mfmat%utyp%delete()
-! DEALLOCATE(mfmat%utyp)
-mfmat%b0=1.d-5
-mf_solver%A=>mfmat
-mf_solver%its=100
-mf_solver%nrits=20
-mf_solver%atol=lin_tol
-mf_solver%itplot=1
-mf_solver%pm=oft_env%pm
-! CALL create_diag_pre(mf_solver%pre)
-! mf_solver%pre%A=>dels
-mf_solver%pre=>adv_solver
-!
-nksolver%A=>tMaker_td_obj
-nksolver%J_inv=>mf_solver
-nksolver%its=20
-nksolver%atol=nl_tol
-nksolver%rtol=1.d-20 ! Disable relative tolerance
-nksolver%backtrack=.FALSE.
-nksolver%J_update=>tMaker_td_mfnk_update
-nksolver%up_freq=1
-time_val=0.d0
-DO i=1,nsteps
-    !
-    ! Advance B
-    !
-    CALL psi_tmp%add(0.d0,1.d0,psi_sol)
-    CALL apply_rhs(tMaker_td_obj,psi_sol,rhs1)
-    CALL blag_zerob(rhs1)
-    ! ! Extrapolate solution (linear)
-    ! DO j=maxextrap,2,-1
-    !   CALL extrap_fields(j)%f%add(0.d0,1.d0,extrap_fields(j-1)%f)
-    !   extrapt(j)=extrapt(j-1)
-    ! END DO
-    ! IF(nextrap<maxextrap)nextrap=nextrap+1
-    ! CALL extrap_fields(1)%f%add(0.d0,1.d0,psi_sol)
-    ! extrapt(1)=time_val
-
-    ! !---Rebuild plasma matrix
-    ! IF(MOD(i,2)==0)THEN
-    !   CALL build_jop(adv_op,psi_sol)
-    !   CALL adv_pre%update(.TRUE.)
-    ! END IF
-    DO j=1,4
-        ! CALL vector_extrapolate(extrapt,extrap_fields,nextrap,time_val+tMaker_td_obj%dt,psi_sol)
-        !---MFNK iteration
-        ! CALL tMaker_td_mfnk_update(psi_sol)
-        CALL blag_zerob(psi_sol)
-        CALL nksolver%apply(psi_sol,rhs1)
-        IF(nksolver%cits<0)THEN
-            CALL psi_sol%add(0.d0,1.d0,psi_tmp)
-            tMaker_td_obj%dt=tMaker_td_obj%dt/2.d0
-            CALL build_vac_op(tMaker_td_obj,tMaker_td_obj%vac_op)
-            CALL build_jop(tMaker_td_obj,adv_op,psi_sol)
-            CALL adv_pre%update(.TRUE.)
-            CALL apply_rhs(tMaker_td_obj,psi_sol,rhs1)
-            CALL blag_zerob(rhs1)
-            CYCLE
-        ELSE
-            EXIT
-        END IF
-    END DO
-    IF(j>4)CALL oft_abort("Nonlinear solve failed", "run_gs_td",__FILE__)
-    !
-    CALL psi_sol%get_local(vals_out)
-    CALL psi_tmp%add(1.d0,-1.d0,psi_sol)
-    CALL gs_zerob(psi_tmp)
-    err_tmp=SQRT(psi_tmp%dot(psi_tmp))
-    CALL psi_tmp%add(0.d0,1.d0,psi_sol)
-    CALL gs_zerob(psi_tmp)
-    err_tmp=err_tmp/SQRT(psi_tmp%dot(psi_tmp))
-    time_val=time_val+tMaker_td_obj%dt
-    WRITE(*,'(4ES14.6,3I4)')time_val,tMaker_td_obj%ip,tMaker_td_obj%gs_eq%o_point(2),err_tmp, &
-        nksolver%nlits,nksolver%lits,j
-    IF(tMaker_td_obj%ip<1.d-6)THEN
-        tMaker_td_obj%p_scale=0.d0
-        tMaker_td_obj%f_scale=0.d0
-        tMaker_td_obj%ip_target=-1.d0
-    END IF
-    ! !---Plot
-    ! IF(MOD(i,nplot)==0)THEN
-    !     CALL hdf5_create_timestep(time_val)
-    !     CALL psi_sol%get_local(vals_out)
-    !     CALL smesh%save_vertex_scalar(vals_out,'Psi')
-    !     CALL smesh%save_vertex_scalar(vals_out-tMaker_td_obj%F%plasma_bounds(1),'Psi_p')
-    ! END IF
-END DO
-end subroutine run_gs_td
-!---------------------------------------------------------------------------
-!> Needs docs
-!---------------------------------------------------------------------------
->>>>>>> 6b3439bd
 subroutine setup_gs_td(eq_in,dt,lin_tol,nl_tol)
 TYPE(gs_eq), TARGET, INTENT(inout) :: eq_in
 REAL(8), INTENT(in) :: dt,lin_tol,nl_tol
@@ -329,7 +165,7 @@
 END DO
 ! Advance using MF-NK method
 CALL build_vac_op(tMaker_td_obj,tMaker_td_obj%vac_op)
-IF(self%gs_eq%region_info%nnonaxi>0)THEN
+IF(tMaker_td_obj%gs_eq%region_info%nnonaxi>0)THEN
     adv_pre%A=>tMaker_td_obj%vac_op
 ELSE
     CALL build_jop(tMaker_td_obj,adv_op,psi_sol)
@@ -337,6 +173,7 @@
     adv_solver%its=5
     adv_solver%nrits=5
     adv_solver%pre=>adv_pre
+    adv_pre%A=>tMaker_td_obj%vac_op
 END IF
 !
 CALL mfmat%setup(psi_tmp,tMaker_td_obj)
@@ -373,7 +210,7 @@
     dt=ABS(dt)
     tMaker_td_obj%dt=dt
     CALL build_vac_op(tMaker_td_obj,tMaker_td_obj%vac_op)
-    IF(self%gs_eq%region_info%nnonaxi<=0)CALL build_jop(tMaker_td_obj,adv_op,psi_sol)
+    IF(tMaker_td_obj%gs_eq%region_info%nnonaxi<=0)CALL build_jop(tMaker_td_obj,adv_op,psi_sol)
     CALL adv_pre%update(.TRUE.)
 END IF
 ! Update coil currents (end of time step)
@@ -415,7 +252,7 @@
         CALL psi_sol%add(0.d0,1.d0,psi_tmp)
         tMaker_td_obj%dt=tMaker_td_obj%dt/2.d0
         CALL build_vac_op(tMaker_td_obj,tMaker_td_obj%vac_op)
-        IF(self%gs_eq%region_info%nnonaxi<=0)CALL build_jop(tMaker_td_obj,adv_op,psi_sol)
+        IF(tMaker_td_obj%gs_eq%region_info%nnonaxi<=0)CALL build_jop(tMaker_td_obj,adv_op,psi_sol)
         CALL adv_pre%update(.TRUE.)
         CALL apply_rhs(tMaker_td_obj,psi_sol,rhs1)
         CALL blag_zerob(rhs1)
