!------------------------------------------------------------------------------
! Flexible Unstructured Simulation Infrastructure with Open Numerics (Open FUSION Toolkit)
!------------------------------------------------------------------------------
!> @file oft_base.F90
!
!> @defgroup doxy_oft_base Open FUSION Toolkit Base
!! Enviroment functions and aliases for the Open FUSION Toolkit
!
!> Base environment functions and aliases for Open FUSION Toolkit.
!! - MPI aliases for Open FUSION Toolkit environment
!! - Runtime settings and identifiers
!! - Init, Abort, Finalize functions
!! oft_env_type class
!! - MPI context information
!! - MPI send/recv tags
!!
!! @authors Chris Hansen
!! @date June 2010
!! @ingroup doxy_oft_base
!-----------------------------------------------------------------------------
MODULE oft_base
USE, INTRINSIC :: iso_fortran_env, ONLY: error_unit
USE omp_lib
USE oft_local
USE oft_sort, ONLY: sort_array
#ifdef HAVE_PETSC
USE petscsys
#endif
IMPLICIT NONE
#if defined(HAVE_MPI) && !defined(HAVE_PETSC)
#include "mpif.h"
#endif
#include "local.h"
#include "git_info.h"
!---MPI Type Aliases
#ifdef HAVE_MPI
INTEGER(i4) :: OFT_MPI_I8=MPI_INTEGER8 !< MPI_INT8 alias
INTEGER(i4) :: OFT_MPI_I4=MPI_INTEGER4 !< MPI_INT4 alias
INTEGER(i4) :: OFT_MPI_R4=MPI_REAL8 !< MPI_REAL4 alias
INTEGER(i4) :: OFT_MPI_R8=MPI_REAL8 !< MPI_REAL8 alias
INTEGER(i4) :: OFT_MPI_C4=MPI_COMPLEX8 !< MPI_COMPLEX8 alias
INTEGER(i4) :: OFT_MPI_C8=MPI_COMPLEX16 !< MPI_COMPLEX16 alias
INTEGER(i4) :: OFT_MPI_LOGICAL=MPI_LOGICAL !< MPI_LOGICAL alias
INTEGER(i4) :: OFT_MPI_CHAR=MPI_CHARACTER !< MPI_CHAR alias
#else
INTEGER(i4), PARAMETER :: MPI_COMM_WORLD = -1 ! Dummy comm value for non-MPI runs
INTEGER(i4), PARAMETER :: MPI_COMM_NULL = -2 ! Dummy null comm value for non-MPI runs
INTEGER(i4), PARAMETER :: MPI_REQUEST_NULL = -3 ! Dummy null request value for non-MPI runs
#endif
!---------------------------------------------------------------------------
!> Perform a SUM/AND reduction over all processors
!---------------------------------------------------------------------------
INTERFACE oft_mpi_sum
  MODULE PROCEDURE oft_mpi_sumr
  MODULE PROCEDURE oft_mpi_sumra
  MODULE PROCEDURE oft_mpi_sumc
  MODULE PROCEDURE oft_mpi_sumca
  MODULE PROCEDURE oft_mpi_sumi4
  MODULE PROCEDURE oft_mpi_sumi4a
  MODULE PROCEDURE oft_mpi_sumi8
  MODULE PROCEDURE oft_mpi_sumi8a
END INTERFACE oft_mpi_sum
PRIVATE oft_mpi_sumr, oft_mpi_sumra, oft_mpi_sumc, oft_mpi_sumca, &
  oft_mpi_sumi4, oft_mpi_sumi4a, oft_mpi_sumi8, oft_mpi_sumi8a
!---------------------------------------------------------------------------
!> Perform a MAX reduction over all processors
!---------------------------------------------------------------------------
INTERFACE oft_mpi_max
  MODULE PROCEDURE oft_mpi_maxr
  MODULE PROCEDURE oft_mpi_maxra
  MODULE PROCEDURE oft_mpi_maxi
  MODULE PROCEDURE oft_mpi_maxia
  MODULE PROCEDURE oft_mpi_maxi8a
END INTERFACE oft_mpi_max
PRIVATE oft_mpi_maxr, oft_mpi_maxra, oft_mpi_maxi, oft_mpi_maxia
!---------------------------------------------------------------------------
!> Need docs
!---------------------------------------------------------------------------
INTERFACE oft_random_number
  MODULE PROCEDURE oft_random_number_r8
  MODULE PROCEDURE oft_random_number_c8
END INTERFACE oft_random_number
PRIVATE oft_random_number_r8
!---------------------------------------------------------------------------
!> Dummy shadow type for Fox XML node
!---------------------------------------------------------------------------
#if !defined(HAVE_XML)
TYPE :: fox_node
  INTEGER(i4) :: dummy = 0
END TYPE
#endif
!---------------------------------------------------------------------------
!> Open FUSION Toolkit environment class
!!
!! Contains runtime enviroment information
!! - Global MPI COMM alias
!! - processor context
!---------------------------------------------------------------------------
TYPE :: oft_env_type
  INTEGER(i4) :: nbase = -1 !< Number of OpenMP base meshes
  INTEGER(i4) :: nparts = 1 !< Number of OpenMP paritions
  INTEGER(i4) :: COMM = MPI_COMM_WORLD !< Open FUSION Toolkit MPI communicator
  INTEGER(i4) :: nnodes = -1 !< Number of MPI tasks
  INTEGER(i4) :: ppn = 1 !< Number of procs per NUMA node
  INTEGER(i4) :: nprocs = -1 !< Number of MPI tasks
  INTEGER(i4) :: nthreads = -1 !< Number of OpenMP threads
  INTEGER(i4) :: rank = -1 !< MPI rank
  INTEGER(i4) :: nproc_con = 0 !< Number of processor neighbors
  INTEGER(i4) :: proc_split = 0 !< Location of self in processor list
  INTEGER(i4) :: debug = 0 !< Debug level (1-3)
  INTEGER(i4), POINTER, DIMENSION(:) :: proc_con => NULL() !< Processor neighbor list
  INTEGER(i4), POINTER, DIMENSION(:) :: send => NULL() !< Asynchronous MPI Send tags
  INTEGER(i4), POINTER, DIMENSION(:) :: recv => NULL() !< Asynchronous MPI Recv tags
  LOGICAL :: head_proc = .FALSE. !< Lead processor flag
  LOGICAL :: pm = .TRUE. !< Performance monitor (default T=on, F=off)
  LOGICAL :: test_run = .FALSE. !< Test run
  CHARACTER(LEN=4) :: crank = '' !< Processor rank in character form
  CHARACTER(LEN=OFT_PATH_SLEN) :: ifile = 'none' !< Name of input file
  CHARACTER(LEN=OFT_PATH_SLEN) :: xml_file = 'none' !< Name of XML input file
#ifdef HAVE_XML
  TYPE(fox_node), POINTER :: xml => NULL()
#endif
END TYPE oft_env_type
!---Global variables
TYPE(oft_env_type) :: oft_env !< Global container for environment information
character(len=:), allocatable :: oft_indent !< Indentation string for status messages
INTEGER(i4) :: oft_tid = 0 !< ID of current thread
REAL(r8), PRIVATE :: start_time !< Time that run began
INTEGER(i8) :: comm_times(4) = 0 !< Times for blocking communications
LOGICAL :: use_petsc = .FALSE. !< Use PETSc as linear algebra backend
INTEGER(i4), PARAMETER :: oft_test_seed(24) = [430470439, -303393496, -476850581, &
  -964913795, 995391627, 84909391, -586395292, -2070086573, -1010035798, 1012650827, &
  325297911, 701378007, 392909068, 379156631, 484729024, -292308758, -1669043581, &
  142231192, 708877466, -1255634259, 593274827, -561530186, -934579426, 900810854]
!$omp threadprivate(oft_tid)
!---Debugging stack information
LOGICAL :: stack_disabled = .FALSE. !< Disable debug/profiling stack
#ifdef OFT_STACK
INTEGER(i4), PRIVATE, PARAMETER :: stacksize = 40
INTEGER(i4), PRIVATE :: nstack = 0
INTEGER(i4), PRIVATE :: stack(2,stacksize) = 0
!$omp threadprivate(nstack,stack)
#include "stack_defs.h"
#ifdef OFT_PROFILE
TYPE(oft_timer), PRIVATE :: local_timer
INTEGER(i4), PRIVATE :: stack_nfun_c(stack_nfuns) = 0_i4
INTEGER(i8), PRIVATE :: stack_fun_time(0:stack_nfuns) = 0_i8
!$omp threadprivate(local_timer,stack_nfun_c,stack_fun_time)
#endif
#endif
INTERFACE
!---------------------------------------------------------------------------
!> Interface for setting UNIX signal handlers in "oft_local.c"
!---------------------------------------------------------------------------
  SUBROUTINE oft_set_signal_handlers()  BIND(C)
  END SUBROUTINE oft_set_signal_handlers
END INTERFACE
CONTAINS
!---------------------------------------------------------------------------
!> Initializes Open FUSION Toolkit run environment
!!
!! Also calls MPI_INIT
!---------------------------------------------------------------------------
SUBROUTINE oft_init(nthreads)
INTEGER(i4), INTENT(in), OPTIONAL :: nthreads
INTEGER(i4) :: ierr,thrdtype,nargs,io_unit
REAL(r8) :: elapsed_time
INTEGER(i4) :: ppn=1
INTEGER(i4) :: debug=0
INTEGER(i4) :: nparts=1
INTEGER(i4) :: omp_nthreads=-1
LOGICAL :: test_run=.FALSE.
<<<<<<< HEAD
CHARACTER(LEN=80) :: ifile
=======
CHARACTER(LEN=OFT_PATH_SLEN) :: ifile
>>>>>>> a4bb9466
LOGICAL :: called_from_lib
#ifdef HAVE_XML
TYPE(fox_node), POINTER :: doc
#endif
LOGICAL :: rst
NAMELIST/runtime_options/ppn,omp_nthreads,debug,stack_disabled,use_petsc,test_run,nparts
!---Initialize MPI
#ifdef HAVE_MPI
CALL MPI_INIT_THREAD(MPI_THREAD_FUNNELED,thrdtype,ierr)
#endif
#ifdef OFT_STACK
CALL oft_set_signal_handlers
#endif
!---Get MPI task information
#ifdef HAVE_MPI
CALL MPI_COMM_RANK(oft_env%comm,oft_env%rank,ierr)
CALL MPI_COMM_SIZE(oft_env%comm,oft_env%nprocs,ierr)
#else
oft_env%rank=0
oft_env%nprocs=1
#endif
IF(oft_env%rank==0)oft_env%head_proc=.TRUE.
WRITE(oft_env%crank,'(I4.4)')oft_env%rank
!---Read settings filename from command line
IF(PRESENT(nthreads))THEN
  omp_nthreads=nthreads
ELSE
  nargs=COMMAND_ARGUMENT_COUNT()
  oft_env%ifile=TRIM('oft.in') ! If none, use default
  oft_env%xml_file=TRIM('none') ! If none, specify
  IF(nargs>0)THEN
    CALL GET_COMMAND_ARGUMENT(1,ifile)
    IF(ifile(1:1)/="-")oft_env%ifile=TRIM(ifile)
    IF(nargs>1)THEN
      CALL GET_COMMAND_ARGUMENT(2,ifile)
      IF(ifile(1:1)/="-")oft_env%xml_file=TRIM(ifile)
    END IF
  END IF
END IF
!---Test for existence of settings file
INQUIRE(file=oft_env%ifile,exist=rst)
IF(.NOT.rst)CALL oft_abort('Input file does not exist.','oft_init',__FILE__)
!---Read in node options
OPEN(NEWUNIT=io_unit,FILE=oft_env%ifile)
READ(io_unit,runtime_options,IOSTAT=ierr)
CLOSE(io_unit)
IF(ierr<0)CALL oft_abort('No runtime options found in input file.','oft_init',__FILE__)
IF(ierr>0)CALL oft_abort('Error parsing runtime options.','oft_init',__FILE__)
!---Seed pRNG if test run for repeatability
IF(test_run)THEN
  CALL random_seed(size=nargs)
  IF(nargs>SIZE(oft_test_seed))CALL oft_abort('pRNG seed size exceeds built in values', &
    'oft_init',__FILE__)
  CALL random_seed(put=oft_test_seed)
END IF
!---Initialize PETSc or exit if requested but not available
IF(use_petsc)THEN
#ifdef HAVE_PETSC
  CALL PetscInitialize(PETSC_NULL_CHARACTER,ierr)
#else
  IF(oft_env%head_proc)WRITE(*,*)'ERROR: Not compiled with PETSc'
  CALL oft_finalize()
#endif
END IF
!---Set run timer
start_time=omp_get_wtime()
#ifdef OFT_PROFILE
!$omp parallel
CALL local_timer%tick()
elapsed_time=local_timer%tock()
!$omp end parallel
#endif
!---Get number of OpenMP threads
IF(omp_nthreads>0)CALL omp_set_num_threads(omp_nthreads)
!$omp parallel
!$omp single
oft_env%nthreads=omp_get_num_threads()
!$omp end single
oft_tid=omp_get_thread_num()
!$omp end parallel
IF(PRESENT(nthreads).AND.(oft_env%nthreads/=MAX(omp_nthreads,1)))CALL oft_abort( &
  'Error setting number of threads','oft_init',__FILE__)
!---Parse xml file if necessary
IF(oft_env%xml_file(1:4)/='none')THEN
#ifdef HAVE_XML
  !---Test for existence of XML file
  INQUIRE(FILE=TRIM(oft_env%xml_file),exist=rst)
  IF(.NOT.rst)CALL oft_abort('XML file specified but does not exist.','oft_init',__FILE__)
  doc=>fox_parseFile(TRIM(oft_env%xml_file),iostat=ierr)
  oft_env%xml=>fox_item(fox_getElementsByTagname(doc,"oft"),0)
#else
  CALL oft_warn("Open FUSION Toolkit not built wit xml support, ignoring xml input.")
#endif
END IF
!---
IF(MOD(oft_env%nprocs,ppn)/=0)CALL oft_abort('# of MPI tasks and Procs per node do not agree.','oft_init',__FILE__)
oft_env%nnodes=oft_env%nprocs/ppn
oft_env%ppn=ppn
oft_env%debug=debug
oft_env%test_run=test_run
oft_env%nparts=nparts
oft_indent=""
!---Print runtime information
IF(oft_env%rank==0)THEN
  WRITE(*,'(A)')    '#----------------------------------------------'
  WRITE(*,'(A)')    'Open FUSION Toolkit Initialized'
  WRITE(*,'(2A)')   'Development branch:   ',GITBRANCH
  WRITE(*,'(2A)')   'Revision id:          ',GITVERSION
  WRITE(*,'(2A)')   'Parallelization Info:'
#ifdef HAVE_MPI
  WRITE(*,'(A,I4)') '  # of MPI tasks      = ',oft_env%nprocs
  WRITE(*,'(A,I4)') '  # of NUMA nodes     = ',oft_env%nnodes
#else
  WRITE(*,'(A)')    '  Not compiled with MPI'
#endif
#if defined(_OPENMP)
  WRITE(*,'(A,I4)') '  # of OpenMP threads = ',oft_env%nthreads
#else
  WRITE(*,'(A)')    '  Not compiled with OpenMP'
#endif
  WRITE(*,'(2A)')   'Fortran input file    = ',oft_env%ifile
  WRITE(*,'(2A)')   'XML input file        = ',oft_env%xml_file
  WRITE(*,'(A,3I4)')'Integer Precisions    = ',i4,i8
  WRITE(*,'(A,3I4)')'Float Precisions      = ',r4,r8,r10
  WRITE(*,'(A,3I4)')'Complex Precisions    = ',c4,c8
IF(use_petsc)THEN
  WRITE(*,'(A)')    'LA backend            = PETSc'
ELSE
  WRITE(*,'(A)')    'LA backend            = native'
END IF
  WRITE(*,'(A)')    '#----------------------------------------------'
  WRITE(*,*)
END IF
END SUBROUTINE oft_init
!---------------------------------------------------------------------------
!> Finalize Open FUSION Toolkit environment
!!
!! Also calls PetscFinalize/MPI_FINALIZE
!---------------------------------------------------------------------------
SUBROUTINE oft_finalize() BIND(C)
INTEGER(i4) :: ierr
INTEGER(i8) :: comm_min(4),comm_max(4),comm_avg(4)
INTEGER(i8) :: countnew,crate,cmax
REAL(i8) :: tmp(3)
#ifdef HAVE_MPI
CALL MPI_BARRIER(MPI_COMM_WORLD,ierr)
CALL MPI_ALLREDUCE(comm_times,comm_min,4,OFT_MPI_I8,MPI_MIN,oft_env%COMM,ierr)
CALL MPI_ALLREDUCE(comm_times,comm_max,4,OFT_MPI_I8,MPI_MAX,oft_env%COMM,ierr)
CALL MPI_ALLREDUCE(comm_times,comm_avg,4,OFT_MPI_I8,MPI_SUM,oft_env%COMM,ierr)
#endif
!---Print timing information
IF(oft_env%rank==0)THEN
  CALL system_clock(countnew,crate,cmax)
  WRITE(*,*)
  WRITE(*,'(A)')         '#----------------------------------------------'
  WRITE(*,'(A)')         'Run Complete'
  WRITE(*,'(A,ES11.3)')  'Run Duration = ',omp_get_wtime()-start_time
#ifdef HAVE_MPI
  WRITE(*,*)
  WRITE(*,'(A)')         '====== MPI Times (Avg, Min, Max) ======'
  tmp=(/comm_avg(1),comm_min(1),comm_max(1)/)/REAL(crate,8)
  WRITE(*,'(A,3ES11.3)') 'Barrier   = ',tmp(1)/oft_env%nprocs,tmp(2),tmp(3)
  tmp=(/comm_avg(2),comm_min(2),comm_max(2)/)/REAL(crate,8)
  WRITE(*,'(A,3ES11.3)') 'WaitAny   = ',tmp(1)/oft_env%nprocs,tmp(2),tmp(3)
  tmp=(/comm_avg(3),comm_min(3),comm_max(3)/)/REAL(crate,8)
  WRITE(*,'(A,3ES11.3)') 'WaitAll   = ',tmp(1)/oft_env%nprocs,tmp(2),tmp(3)
  tmp=(/comm_avg(4),comm_min(4),comm_max(4)/)/REAL(crate,8)
  WRITE(*,'(A,3ES11.3)') 'AllReduce = ',tmp(1)/oft_env%nprocs,tmp(2),tmp(3)
#endif
  WRITE(*,'(A)')         '#----------------------------------------------'
END IF
!---
CALL oft_prof_print
#ifdef HAVE_PETSC
IF(use_petsc)CALL PetscFinalize(ierr)
#endif
!---Finalize MPI environment
#ifdef HAVE_MPI
CALL MPI_FINALIZE(ierr)
#endif
STOP
END SUBROUTINE oft_finalize
!---------------------------------------------------------------------------
!> Graceful abort for Open FUSION Toolkit
!!
!! Also calls MPI_ABORT/STOP
!---------------------------------------------------------------------------
SUBROUTINE oft_abort(error_str,sname,fname)
CHARACTER(LEN=*), INTENT(in) :: error_str !< Error string
CHARACTER(LEN=*), INTENT(in) :: sname !< Source subroutine name
CHARACTER(LEN=*), INTENT(in) :: fname !< Source file name
INTEGER(i4) :: ierr,errcode,outunit
#ifdef OFT_ABORT_FILES
CHARACTER(LEN=5) :: proc
#endif
outunit=error_unit
#ifdef OFT_ABORT_FILES
WRITE(proc,'(I5.5)')oft_env%rank
OPEN(outunit,FILE='abort_'//proc//'.err')
#endif
!---Print error information
100 FORMAT (A,I5,2A)
WRITE(outunit,'(A)')'#----------------------------------------------'
WRITE(outunit,100)  '[',oft_env%rank,'] ERROR: ',TRIM(error_str)
WRITE(outunit,100)  '[',oft_env%rank,'] SUBROUTINE: ',TRIM(sname)
WRITE(outunit,100)  '[',oft_env%rank,'] FILE: ',TRIM(fname)
#ifdef OFT_ABORT_FILES
CLOSE(outunit)
#endif
!---
CALL oft_stack_print
!---Abort run
errcode=99
#ifdef HAVE_MPI
CALL MPI_ABORT(oft_env%comm,errcode,ierr)
#else
ERROR STOP errcode
#endif
END SUBROUTINE oft_abort
!---------------------------------------------------------------------------
!> Graceful warning printing for Open FUSION Toolkit
!---------------------------------------------------------------------------
SUBROUTINE oft_warn(error_str)
CHARACTER(LEN=*) :: error_str
!---Print warning information
100 FORMAT (A,I5,2A)
WRITE(error_unit,100)'[',oft_env%rank,'] WARNING: ',TRIM(error_str)
END SUBROUTINE oft_warn
!---------------------------------------------------------------------------
!> Output control for performance messages
!!
!! @result oft_env\%pm.AND.oft_env\%head_proc
!---------------------------------------------------------------------------
PURE FUNCTION oft_pm_print() RESULT(pflag)
LOGICAL :: pflag
pflag=(oft_env%pm.AND.oft_env%head_proc)
END FUNCTION oft_pm_print
!---------------------------------------------------------------------------
!> Output control for debug messages
!!
!! @result (oft_env\%debug>=level).AND.oft_env\%head_proc
!---------------------------------------------------------------------------
PURE FUNCTION oft_debug_print(level) RESULT(pflag)
INTEGER(i4), INTENT(in) :: level !< Threshold debugging level
LOGICAL :: pflag
pflag=((oft_env%debug>=level).AND.oft_env%head_proc)
END FUNCTION oft_debug_print
!------------------------------------------------------------------------------
!> Get thread ownership range for even spacing
!------------------------------------------------------------------------------
PURE SUBROUTINE oft_thread_slice(tid,nthreads,length,i1,i2)
INTEGER(i4), INTENT(in) :: tid !< Thread index (0-indexed)
INTEGER(i4), INTENT(in) :: nthreads !< Total number of threads
INTEGER(i4), INTENT(in) :: length !< Length of range to partition
INTEGER(i4), INTENT(out) :: i1 !< Start of ownership range (1-indexed)
INTEGER(i4), INTENT(out) :: i2 !< End of ownership range (1-indexed)
INTEGER(i4) :: i,stride
stride = FLOOR(length/REAL(nthreads,8))
i1 = 1
i2 = stride
DO i=1,tid
  i1 = i1 + stride
  i2 = i2 + stride
END DO
IF(tid==(nthreads-1))i2=length
END SUBROUTINE oft_thread_slice
!---------------------------------------------------------------------------
!> Increase length of global indent string by 2
!---------------------------------------------------------------------------
SUBROUTINE oft_increase_indent
oft_indent=oft_indent//"  "
END SUBROUTINE oft_increase_indent
!---------------------------------------------------------------------------
!> Decrease length of global indent string by 2
!---------------------------------------------------------------------------
SUBROUTINE oft_decrease_indent
INTEGER(i4) :: nindent
nindent = LEN(oft_indent)
IF(nindent>2)THEN
  oft_indent=oft_indent(1:nindent-2)
ELSE
  oft_indent=""
END IF
END SUBROUTINE oft_decrease_indent
!---------------------------------------------------------------------------
!> Wrapper for MPI_BARRIER with MPI_COMM_WORLD to enable communication profiling
!---------------------------------------------------------------------------
SUBROUTINE oft_mpi_barrier(ierr)
INTEGER(i4), INTENT(out) :: ierr !< Error flag
INTEGER(i8) :: timein
#ifdef HAVE_MPI
timein=oft_time_i8()
CALL MPI_BARRIER(oft_env%comm,ierr)
!$omp atomic
comm_times(1)=comm_times(1)+oft_time_diff(timein)
#else
ierr=0
#endif
END SUBROUTINE oft_mpi_barrier
!---------------------------------------------------------------------------
!> Wrapper for MPI_WAITANY to enable communication profiling
!---------------------------------------------------------------------------
SUBROUTINE oft_mpi_waitany(n,req,j,ierr)
INTEGER(i4), INTENT(in) :: n !< Number of requests
INTEGER(i4), INTENT(inout) :: req(n) !< Array of requests
INTEGER(i4), INTENT(out) :: j !< Next completed request 
INTEGER(i4), INTENT(out) :: ierr !< Error flag
INTEGER(i8) :: timein
#ifdef HAVE_MPI
timein=oft_time_i8()
CALL MPI_WAITANY(n,req,j,MPI_STATUS_IGNORE,ierr)
!$omp atomic
comm_times(2)=comm_times(2)+oft_time_diff(timein)
#else
ierr=0
j=-1
#endif
END SUBROUTINE oft_mpi_waitany
!---------------------------------------------------------------------------
!> Wrapper for MPI_WAITALL to enable communication profiling
!---------------------------------------------------------------------------
SUBROUTINE oft_mpi_waitall(n,req,ierr)
INTEGER(i4), INTENT(in) :: n !< Number of requests
INTEGER(i4), INTENT(inout) :: req(n) !< Array of requests
INTEGER(i4), INTENT(out) :: ierr !< Error flag
INTEGER(i8) :: timein
#ifdef HAVE_MPI
timein=oft_time_i8()
CALL MPI_WAITALL(n,req,MPI_STATUSES_IGNORE,ierr)
!$omp atomic
comm_times(3)=comm_times(3)+oft_time_diff(timein)
#else
ierr=0
#endif
END SUBROUTINE oft_mpi_waitall
!------------------------------------------------------------------------------
!> real(r8) scalar implementation of global SUM reduction
!!
!! @result \f$ sum(a) \f$ over all processors
!------------------------------------------------------------------------------
FUNCTION oft_mpi_sumr(a) result(b)
REAL(r8), INTENT(in) :: a !< Local value for SUM
REAL(r8) :: b
INTEGER(i4) :: ierr
INTEGER(i8) :: timein
#ifdef HAVE_MPI
DEBUG_STACK_PUSH
timein=oft_time_i8()
CALL MPI_ALLREDUCE(a,b,1,OFT_MPI_R8,MPI_SUM,oft_env%COMM,ierr)
IF(ierr/=0)CALL oft_abort('Error in MPI_ALLREDUCE','oft_mpi_sumr',__FILE__)
!$omp atomic
comm_times(4)=comm_times(4)+oft_time_diff(timein)
DEBUG_STACK_POP
#else
b=a
#endif
END FUNCTION oft_mpi_sumr
!------------------------------------------------------------------------------
!> real(r8) array implementation of element-wise global SUM reduction
!!
!! @result \f$ sum(a) \f$ over all processors
!------------------------------------------------------------------------------
FUNCTION oft_mpi_sumra(a,n) result(b)
REAL(r8), INTENT(in) :: a(n) !< Local values for SUM [n]
INTEGER(i4), INTENT(in) :: n !< Length of array for reduction
REAL(r8) :: b(n)
INTEGER(i4) :: ierr
INTEGER(i8) :: timein
#ifdef HAVE_MPI
DEBUG_STACK_PUSH
timein=oft_time_i8()
CALL MPI_ALLREDUCE(a,b,n,OFT_MPI_R8,MPI_SUM,oft_env%COMM,ierr)
IF(ierr/=0)CALL oft_abort('Error in MPI_ALLREDUCE','oft_mpi_sumra',__FILE__)
!$omp atomic
comm_times(4)=comm_times(4)+oft_time_diff(timein)
DEBUG_STACK_POP
#else
b=a
#endif
END FUNCTION oft_mpi_sumra
!------------------------------------------------------------------------------
!> complex(c8) scalar implementation of global SUM reduction
!!
!! @result \f$ sum(a) \f$ over all processors
!------------------------------------------------------------------------------
FUNCTION oft_mpi_sumc(a) result(b)
COMPLEX(r8), INTENT(in) :: a !< Local value for SUM
COMPLEX(r8) :: b
INTEGER(i4) :: ierr
INTEGER(i8) :: timein
#ifdef HAVE_MPI
DEBUG_STACK_PUSH
timein=oft_time_i8()
CALL MPI_ALLREDUCE(a,b,1,OFT_MPI_C8,MPI_SUM,oft_env%COMM,ierr)
IF(ierr/=0)CALL oft_abort('Error in MPI_ALLREDUCE','oft_mpi_sumc',__FILE__)
!$omp atomic
comm_times(4)=comm_times(4)+oft_time_diff(timein)
DEBUG_STACK_POP
#else
b=a
#endif
END FUNCTION oft_mpi_sumc
!------------------------------------------------------------------------------
!> complex(c8) array implementation of element-wise global SUM reduction
!!
!! @result \f$ sum(a) \f$ over all processors
!------------------------------------------------------------------------------
FUNCTION oft_mpi_sumca(a,n) result(b)
COMPLEX(c8), INTENT(in) :: a(n) !< Local values for SUM [n]
INTEGER(i4), INTENT(in) :: n !< Length of array for reduction
COMPLEX(c8) :: b(n)
INTEGER(i4) :: ierr
INTEGER(i8) :: timein
#ifdef HAVE_MPI
DEBUG_STACK_PUSH
timein=oft_time_i8()
CALL MPI_ALLREDUCE(a,b,n,OFT_MPI_C8,MPI_SUM,oft_env%COMM,ierr)
IF(ierr/=0)CALL oft_abort('Error in MPI_ALLREDUCE','oft_mpi_sumca',__FILE__)
!$omp atomic
comm_times(4)=comm_times(4)+oft_time_diff(timein)
DEBUG_STACK_POP
#else
b=a
#endif
END FUNCTION oft_mpi_sumca
!------------------------------------------------------------------------------
!> integer(i4) scalar implementation of global SUM reduction
!!
!! @result \f$ sum(a) \f$ over all processors
!------------------------------------------------------------------------------
FUNCTION oft_mpi_sumi4(a) result(b)
INTEGER(i4), INTENT(in) :: a !< Local value for SUM
INTEGER(i4) :: b,ierr
INTEGER(i8) :: timein
#ifdef HAVE_MPI
DEBUG_STACK_PUSH
timein=oft_time_i8()
CALL MPI_ALLREDUCE(a,b,1,OFT_MPI_I4,MPI_SUM,oft_env%COMM,ierr)
IF(ierr/=0)CALL oft_abort('Error in MPI_ALLREDUCE','oft_mpi_sumi4',__FILE__)
!$omp atomic
comm_times(4)=comm_times(4)+oft_time_diff(timein)
DEBUG_STACK_POP
#else
b=a
#endif
END FUNCTION oft_mpi_sumi4
!------------------------------------------------------------------------------
!> integer(i4) array implementation of element-wise global SUM reduction
!!
!! @result \f$ sum(a) \f$ over all processors
!------------------------------------------------------------------------------
FUNCTION oft_mpi_sumi4a(a,n) result(b)
INTEGER(i4), INTENT(in) :: a(n) !< Local values for SUM [n]
INTEGER(i4), INTENT(in) :: n !< Length of array for reduction
INTEGER(i4) :: b(n),ierr
INTEGER(i8) :: timein
#ifdef HAVE_MPI
DEBUG_STACK_PUSH
timein=oft_time_i8()
CALL MPI_ALLREDUCE(a,b,n,OFT_MPI_I4,MPI_SUM,oft_env%COMM,ierr)
IF(ierr/=0)CALL oft_abort('Error in MPI_ALLREDUCE','oft_mpi_sumi4a',__FILE__)
!$omp atomic
comm_times(4)=comm_times(4)+oft_time_diff(timein)
DEBUG_STACK_POP
#else
b=a
#endif
END FUNCTION oft_mpi_sumi4a
!------------------------------------------------------------------------------
!> integer(i8) scalar implementation of global SUM reduction
!!
!! @result \f$ sum(a) \f$ over all processors
!------------------------------------------------------------------------------
FUNCTION oft_mpi_sumi8(a) result(b)
INTEGER(i8), INTENT(in) :: a !< Local value for SUM
INTEGER(i8) :: b
INTEGER(i4) :: ierr
INTEGER(i8) :: timein
#ifdef HAVE_MPI
DEBUG_STACK_PUSH
timein=oft_time_i8()
CALL MPI_ALLREDUCE(a,b,1,OFT_MPI_I8,MPI_SUM,oft_env%COMM,ierr)
IF(ierr/=0)CALL oft_abort('Error in MPI_ALLREDUCE','oft_mpi_sumi8',__FILE__)
!$omp atomic
comm_times(4)=comm_times(4)+oft_time_diff(timein)
DEBUG_STACK_POP
#else
b=a
#endif
END FUNCTION oft_mpi_sumi8
!------------------------------------------------------------------------------
!> integer(i8) array implementation of element-wise global SUM reduction
!!
!! @result \f$ sum(a) \f$ over all processors
!------------------------------------------------------------------------------
FUNCTION oft_mpi_sumi8a(a,n) result(b)
INTEGER(i8), INTENT(in) :: a(n) !< Local values for SUM [n]
INTEGER(i4), INTENT(in) :: n !< Length of array for reduction
INTEGER(i8) :: b(n)
INTEGER(i4) :: ierr
INTEGER(i8) :: timein
#ifdef HAVE_MPI
DEBUG_STACK_PUSH
timein=oft_time_i8()
CALL MPI_ALLREDUCE(a,b,n,OFT_MPI_I8,MPI_SUM,oft_env%COMM,ierr)
IF(ierr/=0)CALL oft_abort('Error in MPI_ALLREDUCE','oft_mpi_sumi8a',__FILE__)
!$omp atomic
comm_times(4)=comm_times(4)+oft_time_diff(timein)
DEBUG_STACK_POP
#else
b=a
#endif
END FUNCTION oft_mpi_sumi8a
!------------------------------------------------------------------------------
!> logical scalar implementation of global AND (SUM) reduction
!!
!! @result \f$ ALL(a) \f$ over all processors
!------------------------------------------------------------------------------
FUNCTION oft_mpi_and(a) result(b)
LOGICAL, INTENT(in) :: a !< Local value for AND
LOGICAL :: b
INTEGER(i4) :: ierr
INTEGER(i8) :: timein
#ifdef HAVE_MPI
DEBUG_STACK_PUSH
timein=oft_time_i8()
CALL MPI_ALLREDUCE(a,b,1,OFT_MPI_LOGICAL,MPI_LAND,oft_env%COMM,ierr)
IF(ierr/=0)CALL oft_abort('Error in MPI_ALLREDUCE','oft_mpi_and',__FILE__)
!$omp atomic
comm_times(4)=comm_times(4)+oft_time_diff(timein)
DEBUG_STACK_POP
#else
b=a
#endif
END FUNCTION oft_mpi_and
!------------------------------------------------------------------------------
!> real(r8) scalar implementation of global MAX reduction
!!
!! @result \f$ max(a) \f$ over all processors
!------------------------------------------------------------------------------
FUNCTION oft_mpi_maxr(a) result(b)
REAL(i8), INTENT(in) :: a !< Local value for MAX
REAL(i8) :: b
INTEGER(i4) :: ierr
INTEGER(i8) :: timein
#ifdef HAVE_MPI
DEBUG_STACK_PUSH
timein=oft_time_i8()
CALL MPI_ALLREDUCE(a,b,1,OFT_MPI_R8,MPI_MAX,oft_env%COMM,ierr)
IF(ierr/=0)CALL oft_abort('Error in MPI_ALLREDUCE','oft_mpi_maxr',__FILE__)
!$omp atomic
comm_times(4)=comm_times(4)+oft_time_diff(timein)
DEBUG_STACK_POP
#else
b=a
#endif
END FUNCTION oft_mpi_maxr
!------------------------------------------------------------------------------
!> real(r8) array implementation of element-wise global MAX reduction
!!
!! @result \f$ max(a) \f$ over all processors
!------------------------------------------------------------------------------
FUNCTION oft_mpi_maxra(a,n) result(b)
REAL(r8), INTENT(in) :: a(n) !< Local values for MAX [n]
INTEGER(i4), INTENT(in) :: n !< Length of array for reduction
REAL(r8) :: b(n)
INTEGER(i4) :: ierr
INTEGER(i8) :: timein
#ifdef HAVE_MPI
DEBUG_STACK_PUSH
timein=oft_time_i8()
CALL MPI_ALLREDUCE(a,b,n,OFT_MPI_R8,MPI_MAX,oft_env%COMM,ierr)
IF(ierr/=0)CALL oft_abort('Error in MPI_ALLREDUCE','oft_mpi_maxra',__FILE__)
!$omp atomic
comm_times(4)=comm_times(4)+oft_time_diff(timein)
DEBUG_STACK_POP
#else
b=a
#endif
END FUNCTION oft_mpi_maxra
!------------------------------------------------------------------------------
!> integer(i4) scalar implementation of global MAX reduction
!!
!! @result \f$ max(a) \f$ over all processors
!------------------------------------------------------------------------------
FUNCTION oft_mpi_maxi(a) result(b)
INTEGER(i4), INTENT(in) :: a !< Local value for MAX
INTEGER(i4) :: b,ierr
INTEGER(i8) :: timein
#ifdef HAVE_MPI
DEBUG_STACK_PUSH
timein=oft_time_i8()
CALL MPI_ALLREDUCE(a,b,1,OFT_MPI_I4,MPI_MAX,oft_env%COMM,ierr)
IF(ierr/=0)CALL oft_abort('Error in MPI_ALLREDUCE','oft_mpi_maxi',__FILE__)
!$omp atomic
comm_times(4)=comm_times(4)+oft_time_diff(timein)
DEBUG_STACK_POP
#else
b=a
#endif
END FUNCTION oft_mpi_maxi
!------------------------------------------------------------------------------
!> integer(i4) array implementation of element-wise global MAX reduction
!!
!! @result \f$ max(a) \f$ over all processors
!------------------------------------------------------------------------------
FUNCTION oft_mpi_maxia(a,n) result(b)
INTEGER(i4), INTENT(in) :: a(n) !< Local values for MAX [n]
INTEGER(i4), INTENT(in) :: n !< Length of array for reduction
INTEGER(i4) :: b(n),ierr
INTEGER(i8) :: timein
#ifdef HAVE_MPI
DEBUG_STACK_PUSH
timein=oft_time_i8()
CALL MPI_ALLREDUCE(a,b,n,OFT_MPI_I4,MPI_MAX,oft_env%COMM,ierr)
IF(ierr/=0)CALL oft_abort('Error in MPI_ALLREDUCE','oft_mpi_maxia',__FILE__)
!$omp atomic
comm_times(4)=comm_times(4)+oft_time_diff(timein)
DEBUG_STACK_POP
#else
b=a
#endif
END FUNCTION oft_mpi_maxia
!------------------------------------------------------------------------------
!> integer(i8) array implementation of element-wise global MAX reduction
!!
!! @result \f$ max(a) \f$ over all processors
!------------------------------------------------------------------------------
FUNCTION oft_mpi_maxi8a(a,n) result(b)
INTEGER(i8), INTENT(in) :: a(n) !< Local values for MAX [n]
INTEGER(i4), INTENT(in) :: n !< Length of array for reduction
INTEGER(i4) :: b(n),ierr
INTEGER(i8) :: timein
#ifdef HAVE_MPI
DEBUG_STACK_PUSH
timein=oft_time_i8()
CALL MPI_ALLREDUCE(a,b,n,OFT_MPI_I8,MPI_MAX,oft_env%COMM,ierr)
IF(ierr/=0)CALL oft_abort('Error in MPI_ALLREDUCE','oft_mpi_maxi8a',__FILE__)
!$omp atomic
comm_times(4)=comm_times(4)+oft_time_diff(timein)
DEBUG_STACK_POP
#else
b=a
#endif
END FUNCTION oft_mpi_maxi8a
!------------------------------------------------------------------------------
!> Real implementation of toolkit random_number function
!------------------------------------------------------------------------------
SUBROUTINE oft_random_number_r8(array,n)
REAL(r8), INTENT(out) :: array(n) !< Array to set with random values [n]
INTEGER(i4), INTENT(in) :: n !< Length of array
INTEGER(i4) :: i
IF(oft_env%test_run)THEN
  DO i=1,n
    array(i) = (1.d0+SIN(REAL(i+oft_env%rank,8)))/2.d0
  END DO
ELSE
  CALL RANDOM_NUMBER(array)
END IF
END SUBROUTINE oft_random_number_r8
!------------------------------------------------------------------------------
!> Complex implementation of toolkit random_number function
!------------------------------------------------------------------------------
SUBROUTINE oft_random_number_c8(array,n)
COMPLEX(c8), INTENT(out) :: array(n) !< Array to set with random values [n]
INTEGER(i4), INTENT(in) :: n !< Length of array
INTEGER(i4) :: i
REAL(r8), ALLOCATABLE, DIMENSION(:) :: harvest
IF(oft_env%test_run)THEN
  DO i=1,n
    array(i) = (1.d0,0.d0)*(1.d0+SIN(REAL(i+oft_env%rank,8)))/2.d0 &
      + (0.d0,1.d0)*(1.d0+COS(REAL(i+oft_env%rank,8)))/2.d0
  END DO
ELSE
  ALLOCATE(harvest(2*n))
  CALL RANDOM_NUMBER(harvest)
  DO i=1,n
    array(i)=(1.d0,0.d0)*harvest(i) + (0.d0,1.d0)*harvest(2*i)
  END DO
END IF
END SUBROUTINE oft_random_number_c8
!------------------------------------------------------------------------------
!> Apply an orientation transform to a 2 value array
!!
!! list([1,2]) = list([1,2]) if oflag>0
!! list([1,2]) = list([2,1]) if oflag<0
!------------------------------------------------------------------------------
PURE SUBROUTINE orient_list2(oflag,list)
INTEGER(i4), INTENT(in) :: oflag !< Orientation flag
INTEGER(i4), INTENT(inout) :: list(2) !< Array for orientation [2]
if(oflag<0)list([2,1])=list([1,2])
END SUBROUTINE orient_list2
!------------------------------------------------------------------------------
!> Apply an orientation transform to a n-value array
!------------------------------------------------------------------------------
PURE SUBROUTINE find_orient_listn(oflag,list,n)
INTEGER(i4), INTENT(out) :: oflag !< Orientation flag
INTEGER(i4), INTENT(in) :: list(n) !< Array for orientation [n]
INTEGER(i4), INTENT(in) :: n !< Length of array
INTEGER(i4) :: i,ind,comp(2)
INTEGER(i4), ALLOCATABLE, DIMENSION(:) :: listtmp
! Nomial ordering
ind=MINLOC(list, DIM=1)
comp(1)=list(ind)
IF(ind==1)THEN
  comp(2)=MIN(list(n),list(2))
ELSEIF(ind==n)THEN
  comp(2)=MIN(list(n-1),list(1))
ELSE
  comp(2)=MIN(list(ind-1),list(ind+1))
END IF
!
oflag=0
ALLOCATE(listtmp(n))
listtmp=list
DO i=1,n
  IF(ALL(listtmp(1:2)==comp))THEN
    oflag=i
    RETURN
  END IF
  listtmp=CSHIFT(listtmp,1)
END DO
listtmp=list(n:1:-1) ! Reverse list
DO i=1,n
  IF(ALL(listtmp(1:2)==comp))THEN
    oflag=-i
    RETURN
  END IF
  listtmp=CSHIFT(listtmp,1)
END DO
END SUBROUTINE find_orient_listn
!------------------------------------------------------------------------------
!> Apply an orientation transform to a n-value array
!------------------------------------------------------------------------------
PURE SUBROUTINE orient_listn(oflag,list,n)
INTEGER(i4), INTENT(in) :: oflag !< Orientation flag
INTEGER(i4), INTENT(inout) :: list(n) !< Array for orientation [n]
INTEGER(i4), INTENT(in) :: n !< Length of array
INTEGER(i4) :: i
IF(oflag<0)list=list(n:1:-1) ! Reverse list
list=CSHIFT(list,ABS(oflag)-1) ! Shift list
END SUBROUTINE orient_listn
!------------------------------------------------------------------------------
!> Apply an orientation transform to a n-value array
!------------------------------------------------------------------------------
PURE SUBROUTINE orient_listn_inv(oflag,list,n)
INTEGER(i4), INTENT(in) :: oflag !< Orientation flag
INTEGER(i4), INTENT(inout) :: list(n) !< Array for orientation [n]
INTEGER(i4), INTENT(in) :: n !< Length of array
INTEGER(i4) :: i
INTEGER(i4), ALLOCATABLE, DIMENSION(:) :: ltmp
ALLOCATE(ltmp(n))
ltmp=(/(i,i=1,n)/)
CALL orient_listn(oflag, ltmp, n)
list(ltmp)=list
DEALLOCATE(ltmp)
END SUBROUTINE orient_listn_inv
!------------------------------------------------------------------------------
!> Perform linear 1-D interpolation of function F(x)
!!
!! @warning This function requires `x` be sorted lowest to highest.
!! @note This function performs an interval search each time it is called.
!!
!! @returns \f$ F(xx) \f$ (-1.E99 if outside domain and `extrap=0`)
!------------------------------------------------------------------------------
FUNCTION linterp(x,y,n,xx,extrap) result(yy)
REAL(r8), INTENT(in) :: x(n) !< Paramaterizing array \f$ x_i \f$ [n]
REAL(r8), INTENT(in) :: y(n) !< Function values \f$ F(x_i) \f$ [n]
REAL(r8), INTENT(in) :: xx !< Location to perform interpolation
INTEGER(i4), INTENT(in) :: n !< Length of function parameterization
INTEGER(i4), OPTIONAL, INTENT(in) :: extrap !< Extrapolation mode (0: none, 1: constant, 2: linear)
INTEGER(i4) :: i
REAL(r8) :: yy
yy=-1.d99
DO i=2,n
  IF(x(i-1)<=xx.AND.x(i)>=xx)EXIT
END DO
IF(i<=n)THEN
  yy=(y(i)-y(i-1))*(xx-x(i-1))/(x(i)-x(i-1)) + y(i-1)
ELSE
  IF(PRESENT(extrap))THEN
    SELECT CASE(extrap)
    CASE(0)
    CASE(1)
      IF(xx<x(1))THEN
        yy=y(1)
      ELSE IF(xx>x(n))THEN
        yy=y(n)
      END IF
    CASE(2)
      IF(xx<x(1))THEN
        yy=(y(2)-y(1))*(xx-x(1))/(x(2)-x(1)) + y(1)
      ELSE IF(xx>x(n))THEN
        yy=(y(n)-y(n-1))*(xx-x(n-1))/(x(n)-x(n-1)) + y(n-1)
      END IF
    CASE DEFAULT
      CALL oft_abort("Invalid extrapolation type","linterp",__FILE__)
    END SELECT
  END IF
END IF
END FUNCTION linterp
!---------------------------------------------------------------------------
!> Reset the stack
!!
!! @warning This should only be done for the main run program, otherwise the
!! stack may become corrupted.
!---------------------------------------------------------------------------
SUBROUTINE oft_stack_reset
#ifdef OFT_STACK
!$omp parallel
nstack = 0_i4
stack = 0_i4
!$omp end parallel
#endif
END SUBROUTINE oft_stack_reset
#ifdef OFT_STACK
!---------------------------------------------------------------------------
!> Add a subroutine call to the current stack
!---------------------------------------------------------------------------
SUBROUTINE oft_stack_push(mod_ind,sub_ind)
INTEGER(i4), INTENT(in) :: mod_ind !< Index of containing module
INTEGER(i4), INTENT(in) :: sub_ind !< Index of current subroutine
IF(stack_disabled)RETURN
!---
#ifdef OFT_PROFILE
IF(nstack>0)THEN
  stack_fun_time(stack(2,nstack))=stack_fun_time(stack(2,nstack))+local_timer%int_tock()
ELSE
  stack_fun_time(0)=stack_fun_time(0)+local_timer%int_tock()
END IF
#endif
!---
nstack=nstack+1
IF(nstack>stacksize)nstack=stacksize
stack(:,nstack)=[mod_ind,sub_ind]
#ifdef OFT_PROFILE
stack_nfun_c(sub_ind)=stack_nfun_c(sub_ind)+1
#endif
END SUBROUTINE oft_stack_push
!---------------------------------------------------------------------------
!> Pop a subroutine off of the current stack
!---------------------------------------------------------------------------
SUBROUTINE oft_stack_pop
IF(stack_disabled)RETURN
!---
#ifdef OFT_PROFILE
IF(nstack>0)THEN
  stack_fun_time(stack(2,nstack))=stack_fun_time(stack(2,nstack))+local_timer%int_tock()
ELSE
  stack_fun_time(0)=stack_fun_time(0)+local_timer%int_tock()
END IF
#endif
!---
nstack=nstack-1
IF(nstack<0)nstack=0
END SUBROUTINE oft_stack_pop
#endif
!---------------------------------------------------------------------------
!> Print the current contents of the stack
!---------------------------------------------------------------------------
SUBROUTINE oft_stack_print() BIND(C)
#ifdef OFT_STACK
INTEGER(i4) :: i,outunit
#ifdef OFT_ABORT_FILES
CHARACTER(LEN=5) :: proc
#endif
outunit=error_unit
#ifdef OFT_ABORT_FILES
WRITE(proc,'(I5.5)')oft_env%rank
OPEN(outunit,FILE='stack_'//proc//'.err')
#endif
WRITE(outunit,*)'Dumping stack',nstack
IF(nstack==0)RETURN
!---
WRITE(outunit,'(A)')  ''
WRITE(outunit,'(A)')  'Stacktrace'
WRITE(outunit,'(A)')  '#----------------------------------------------'
100 FORMAT (A,I5,A,2X,I2,2X,A60)
DO i=nstack,1,-1
  WRITE(outunit,100)  '[',oft_env%rank,']',i,ADJUSTR(TRIM(stack_mods(stack(1,i)))//"::"//TRIM(stack_funs(stack(2,i))))
END DO
WRITE(outunit,'(A)')  ''
#ifdef OFT_ABORT_FILES
CLOSE(outunit)
#endif
#endif
END SUBROUTINE oft_stack_print
!---------------------------------------------------------------------------
!> Reset all profiling counters
!---------------------------------------------------------------------------
SUBROUTINE oft_prof_reset
#ifdef OFT_PROFILE
!$omp parallel
stack_nfun_c=0_i4
stack_fun_time=0_i8
!$omp end parallel
#endif
END SUBROUTINE oft_prof_reset
!---------------------------------------------------------------------------
!> Print some basic profiling information
!---------------------------------------------------------------------------
SUBROUTINE oft_prof_print
#ifdef OFT_PROFILE
INTEGER(i4) :: i,j,k,ierr
INTEGER(i4), ALLOCATABLE :: ind(:)
INTEGER(i8), ALLOCATABLE :: lnfc(:),nfc(:)
INTEGER(i8), ALLOCATABLE :: lcft(:),cft(:)
REAL(r8) :: ntmp
INTEGER(i8) :: countnew,crate,cmax
CHARACTER(LEN=1) :: suffix
call system_clock(countnew,crate,cmax)
!---
ALLOCATE(lnfc(stack_nfuns),lcft(0:stack_nfuns))
lnfc=0_i8
lcft=0_i8
!$omp parallel
!$omp atomic
lcft(0)=lcft(0)+stack_fun_time(0)
DO i=1,stack_nfuns
  !$omp atomic
  lnfc(i)=lnfc(i)+stack_nfun_c(i)
  !$omp atomic
  lcft(i)=lcft(i)+stack_fun_time(i)
END DO
!$omp end parallel
!---
IF(oft_env%rank==0)THEN
  ALLOCATE(nfc(stack_nfuns),cft(0:stack_nfuns))
ELSE
  ALLOCATE(nfc(1),cft(0:1))
END IF
nfc=oft_mpi_sum(lnfc, stack_nfuns)
cft=oft_mpi_sum(lcft, stack_nfuns+1)
! CALL MPI_Reduce(lnfc,nfc,stack_nfuns,OFT_MPI_I8,MPI_SUM,0,oft_env%comm,ierr)
! CALL MPI_Reduce(lcft,cft,stack_nfuns+1,OFT_MPI_I8,MPI_SUM,0,oft_env%comm,ierr)
IF(oft_env%rank==0)THEN
  !--- Sort by time used
  ALLOCATE(ind(0:stack_nfuns))
  ind=(/(i,i=0,stack_nfuns)/)
  ind(0)=1
  CALL sort_array(cft,ind,stack_nfuns+1)
  !---
  WRITE(*,'(A)') ""
  WRITE(*,'(A)') "Performance Summary:"
  WRITE(*,'(A)') " Rank  |        Module/Context        ::        Function/Region        |    NFC    |    CFT   "
  !                    1  tetmesh_mapping               ::             tetmesh_log_grad2    10239680         1.7
  WRITE(*,'(A)') "#----------------------------------------------------------------------------------------------"
  100 FORMAT (I6,2X,A40,A2,A40,2X,F9.2,A1,2X,ES12.2)
  DO i=0,20
    j=stack_nfuns-i
    k=ind(j)
    ntmp=REAL(nfc(k),8)
    suffix=" "
    IF(nfc(k)/1E3<=1._r8)THEN
      suffix=" "
    ELSE IF(nfc(k)/1E3>1._r8.AND.nfc(k)/1E6<=1._r8)THEN
      suffix="K"
      ntmp=REAL(nfc(k)/1E3,8)
    ELSE IF(nfc(k)/1E6>1._r8.AND.nfc(k)/1E9<=1._r8)THEN
      suffix="M"
      ntmp=REAL(nfc(k)/1E6,8)
    ELSE IF(nfc(k)/1E9>1._r8.AND.nfc(k)/1E12<=1._r8)THEN
      suffix="B"
      ntmp=REAL(nfc(k)/1E9,8)
    END IF
    WRITE(*,100)  i+1,ADJUSTR(stack_mods(stack_fun_mods(k))), &
      "::",ADJUSTL(stack_funs(k)),ntmp,suffix,REAL(cft(j),8)/crate
  END DO
  WRITE(*,'(A)')  ""
  DEALLOCATE(ind)
END IF
CALL oft_mpi_barrier(ierr)
DEALLOCATE(nfc,lnfc,cft,lcft)
#endif
END SUBROUTINE oft_prof_print
END MODULE oft_base<|MERGE_RESOLUTION|>--- conflicted
+++ resolved
@@ -170,11 +170,7 @@
 INTEGER(i4) :: nparts=1
 INTEGER(i4) :: omp_nthreads=-1
 LOGICAL :: test_run=.FALSE.
-<<<<<<< HEAD
-CHARACTER(LEN=80) :: ifile
-=======
 CHARACTER(LEN=OFT_PATH_SLEN) :: ifile
->>>>>>> a4bb9466
 LOGICAL :: called_from_lib
 #ifdef HAVE_XML
 TYPE(fox_node), POINTER :: doc
