--- conflicted
+++ resolved
@@ -9,13 +9,9 @@
 # Python interface for TokaMaker Grad-Shafranov functionality
 import ctypes
 import numpy
-<<<<<<< HEAD
-from ..io import *
-=======
 import h5py
->>>>>>> b3242e5b
 from ._interface import *
-from ..util import build_XDMF
+from ..io import build_XDMF
 
 
 class ThinCurr():
