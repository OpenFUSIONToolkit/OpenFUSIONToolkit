--- conflicted
+++ resolved
@@ -96,15 +96,9 @@
             else:
                 pmap = numpy.ascontiguousarray(pmap, dtype=numpy.int32)
             sizes = numpy.zeros((8,),dtype=numpy.int32)
-<<<<<<< HEAD
             cfilename = self._oft_env.path2c(mesh_file)
             error_string = self._oft_env.get_c_errorbuff()
             thincurr_setup(cfilename,idummy,rfake,idummy,lcfake,regfake,pmap,c_int(jumper_start),ctypes.byref(self.tw_obj),sizes,error_string,self._xml_ptr)
-=======
-            filename = c_char_p(mesh_file.encode())
-            error_string = create_string_buffer(b"",200)
-            thincurr_setup(filename,idummy,rfake,idummy,lcfake,regfake,pmap,c_int(jumper_start),ctypes.byref(self.tw_obj),sizes,error_string,self._xml_ptr)
->>>>>>> 5a21150f
             if error_string.value != b'':
                 raise Exception(error_string.value.decode())
             self.np = sizes[0]
@@ -161,13 +155,8 @@
             if basepath[-1] != '/':
                 basepath += '/'
             self._io_basepath = basepath[:-1]
-<<<<<<< HEAD
             basepath_c = self._oft_env.path2c(basepath)
         error_string = self._oft_env.get_c_errorbuff()
-=======
-            basepath_c = c_char_p(basepath.encode())
-        error_string = create_string_buffer(b"",200)
->>>>>>> 5a21150f
         thincurr_setup_io(self.tw_obj,basepath_c,c_bool(save_debug),error_string)
         if error_string.value != b'':
             raise Exception(error_string.value.decode())
@@ -262,11 +251,7 @@
         else:
             cache_string = self._oft_env.path2c(cache_file)
         Lmat_loc = c_void_p()
-<<<<<<< HEAD
-        error_string = self._oft_env.get_c_errorbuff()
-=======
-        error_string = create_string_buffer(b"",200)
->>>>>>> 5a21150f
+        error_string = self._oft_env.get_c_errorbuff()
         thincurr_Lmat(self.tw_obj,use_hodlr,ctypes.byref(Lmat_loc),cache_string,error_string)
         if error_string.value != b'':
             raise Exception(error_string.value.decode())
@@ -288,11 +273,7 @@
             cache_string = self._oft_env.path2c(cache_file)
         Bmat_loc = c_void_p()
         Bdr_ptr = c_void_p()
-<<<<<<< HEAD
-        error_string = self._oft_env.get_c_errorbuff()
-=======
-        error_string = create_string_buffer(b"",200)
->>>>>>> 5a21150f
+        error_string = self._oft_env.get_c_errorbuff()
         if self.Lmat_hodlr:
             thincurr_Bmat(self.tw_obj,self.Lmat_hodlr,ctypes.byref(Bmat_loc),ctypes.byref(Bdr_ptr),cache_string,error_string)
         else:
@@ -316,11 +297,7 @@
         else:
             cache_string = self._oft_env.path2c(cache_file)
         Mc_loc = c_void_p()
-<<<<<<< HEAD
-        error_string = self._oft_env.get_c_errorbuff()
-=======
-        error_string = create_string_buffer(b"",200)
->>>>>>> 5a21150f
+        error_string = self._oft_env.get_c_errorbuff()
         thincurr_Mcoil(self.tw_obj,ctypes.byref(Mc_loc),cache_string,error_string)
         if error_string.value != b'':
             raise Exception(error_string.value.decode())
@@ -345,11 +322,7 @@
         nsensors = c_int()
         njumpers = c_int()
         sensor_loc = c_void_p()
-<<<<<<< HEAD
-        error_string = self._oft_env.get_c_errorbuff()
-=======
-        error_string = create_string_buffer(b"",200)
->>>>>>> 5a21150f
+        error_string = self._oft_env.get_c_errorbuff()
         thincurr_Msensor(self.tw_obj,sensor_string,ctypes.byref(Ms_loc),ctypes.byref(Msc_loc), 
                          ctypes.byref(nsensors),ctypes.byref(njumpers),ctypes.byref(sensor_loc),cache_string,error_string)
         if error_string.value != b'':
@@ -376,11 +349,7 @@
             Rmat_tmp = self.Rmat
         else:
             Rmat_tmp = numpy.zeros((1,1), dtype=numpy.float64)
-<<<<<<< HEAD
-        error_string = self._oft_env.get_c_errorbuff()
-=======
-        error_string = create_string_buffer(b"",200)
->>>>>>> 5a21150f
+        error_string = self._oft_env.get_c_errorbuff()
         thincurr_curr_Rmat(self.tw_obj,c_bool(copy_out),Rmat_tmp,error_string)
         if error_string.value != b'':
             raise Exception(error_string.value.decode())
@@ -396,13 +365,8 @@
         if cache_file is None:
             cache_string = self._oft_env.path2c("")
         else:
-<<<<<<< HEAD
             cache_string = self._oft_env.path2c(cache_file)
         error_string = self._oft_env.get_c_errorbuff()
-=======
-            cache_string = c_char_p(cache_file.encode())
-        error_string = create_string_buffer(b"",200)
->>>>>>> 5a21150f
         thincurr_cross_coupling(self.tw_obj,model2.tw_obj,Mmat,cache_string,error_string)
         if error_string.value != b'':
             raise Exception(error_string.value.decode())
@@ -420,11 +384,7 @@
             raise IndexError('Incorrect shape of "field", should be [nelems]')
         vec_out = numpy.zeros((nrhs,model2.nelems), dtype=numpy.float64)
         vec_in = numpy.ascontiguousarray(field.copy(), dtype=numpy.float64)
-<<<<<<< HEAD
-        error_string = self._oft_env.get_c_errorbuff()
-=======
-        error_string = create_string_buffer(b"",200)
->>>>>>> 5a21150f
+        error_string = self._oft_env.get_c_errorbuff()
         thincurr_cross_eval(self.tw_obj,model2.tw_obj,c_int(nrhs),vec_in,vec_out,error_string)
         if error_string.value != b'':
             raise Exception(error_string.value.decode())
@@ -436,11 +396,7 @@
         @result Regularization matrix `(:,:)`
         '''
         Rmat = numpy.zeros((self.nelems,3*self.nc), dtype=numpy.float64)
-<<<<<<< HEAD
-        error_string = self._oft_env.get_c_errorbuff()
-=======
-        error_string = create_string_buffer(b"",200)
->>>>>>> 5a21150f
+        error_string = self._oft_env.get_c_errorbuff()
         thincurr_curr_regmat(self.tw_obj,Rmat,error_string)
         if error_string.value != b'':
             raise Exception(error_string.value.decode())
@@ -456,11 +412,7 @@
         '''
         eig_vals = numpy.zeros((neigs,), dtype=numpy.float64)
         eig_vecs = numpy.zeros((neigs,self.nelems), dtype=numpy.float64)
-<<<<<<< HEAD
-        error_string = self._oft_env.get_c_errorbuff()
-=======
-        error_string = create_string_buffer(b"",200)
->>>>>>> 5a21150f
+        error_string = self._oft_env.get_c_errorbuff()
         if self.Lmat_hodlr:
             thincurr_eigenvalues(self.tw_obj,c_bool(direct),c_int(neigs),eig_vals,eig_vecs,self.Lmat_hodlr,error_string)
         else:
@@ -491,11 +443,7 @@
             vdriver[0,:] = omega*fdriver[1,:]
             vdriver[1,:] = -omega*fdriver[0,:]
         result = numpy.ascontiguousarray(vdriver.copy(), dtype=numpy.float64)
-<<<<<<< HEAD
-        error_string = self._oft_env.get_c_errorbuff()
-=======
-        error_string = create_string_buffer(b"",200)
->>>>>>> 5a21150f
+        error_string = self._oft_env.get_c_errorbuff()
         if self.Lmat_hodlr:
             thincurr_freq_response(self.tw_obj,c_bool(direct),c_int(fr_limit),c_double(freq),result,self.Lmat_hodlr,error_string)
         else:
@@ -558,11 +506,7 @@
                 raise ValueError("# of voltages in waveform does not match # of vcoils")
             nvolt = c_int(coil_volts.shape[0])
             coil_volts = numpy.ascontiguousarray(coil_volts.transpose(), dtype=numpy.float64)
-<<<<<<< HEAD
-        error_string = self._oft_env.get_c_errorbuff()
-=======
-        error_string = create_string_buffer(b"",200)
->>>>>>> 5a21150f
+        error_string = self._oft_env.get_c_errorbuff()
         if self.Lmat_hodlr:
             thincurr_time_domain(self.tw_obj,c_bool(direct),c_double(dt),c_int(nsteps),c_double(lin_tol),c_bool(timestep_cn),
                                  c_int(status_freq),c_int(plot_freq),vec_ic,sensor_ptr,ncurr,coil_currs,nvolt,coil_volts,volts_full,
@@ -583,9 +527,6 @@
         @param plot_freq Frequency to load plot files
         @param sensor_obj Sensor object to use
         '''
-<<<<<<< HEAD
-        error_string = self._oft_env.get_c_errorbuff()
-=======
         sensor_ptr = c_void_p()
         if sensor_obj is not None:
             sensor_ptr = sensor_obj['ptr']
@@ -597,8 +538,7 @@
         if sensor_values is None:
             nsensor = c_int(0)
             sensor_values = numpy.zeros((1,1), dtype=numpy.float64)
-        error_string = create_string_buffer(b"",200)
->>>>>>> 5a21150f
+        error_string = self._oft_env.get_c_errorbuff()
         if self.Lmat_hodlr:
             thincurr_time_domain_plot(self.tw_obj,c_bool(compute_B),c_bool(rebuild_sensors),c_int(nsteps),c_int(plot_freq),sensor_ptr,
                                       sensor_values,nsensor,self.Lmat_hodlr,error_string)
@@ -619,23 +559,15 @@
         '''
         basis_set = numpy.ascontiguousarray(basis_set, dtype=numpy.float64)
         nbasis = c_int(basis_set.shape[0])
-<<<<<<< HEAD
-        cfilename = self._oft_env.path2c(filename)
-        error_string = self._oft_env.get_c_errorbuff()
-        if self.Lmat_hodlr:
-            thincurr_reduce_model(self.tw_obj,cfilename,nbasis,basis_set,c_bool(compute_B),sensor_obj,self.Lmat_hodlr,error_string)
-        else:
-            thincurr_reduce_model(self.tw_obj,cfilename,nbasis,basis_set,c_bool(compute_B),sensor_obj,c_void_p(),error_string)
-=======
         sensor_ptr = c_void_p()
         if sensor_obj is not None:
             sensor_ptr = sensor_obj['ptr']
-        error_string = create_string_buffer(b"",200)
+        cfilename = self._oft_env.path2c(filename)
+        error_string = self._oft_env.get_c_errorbuff()
         if self.Lmat_hodlr:
-            thincurr_reduce_model(self.tw_obj,c_char_p(filename.encode()),nbasis,basis_set,c_bool(compute_B),sensor_ptr,self.Lmat_hodlr,error_string)
-        else:
-            thincurr_reduce_model(self.tw_obj,c_char_p(filename.encode()),nbasis,basis_set,c_bool(compute_B),sensor_ptr,c_void_p(),error_string)
->>>>>>> 5a21150f
+            thincurr_reduce_model(self.tw_obj,cfilename,nbasis,basis_set,c_bool(compute_B),sensor_ptr,self.Lmat_hodlr,error_string)
+        else:
+            thincurr_reduce_model(self.tw_obj,cfilename,nbasis,basis_set,c_bool(compute_B),sensor_ptr,c_void_p(),error_string)
         if error_string.value != b'':
             raise Exception(error_string.value.decode())
         return ThinCurr_reduced(filename)
