--- conflicted
+++ resolved
@@ -48,11 +48,7 @@
     [c_void_ptr_ptr])
 
 tokamaker_setup_regions = ctypes_subroutine(oftpy_lib.tokamaker_setup_regions,
-<<<<<<< HEAD
-    [c_char_p, ctypes_numpy_array(float64,1), ctypes_numpy_array(int32,1)])
-=======
-    [c_char_p, ctypes_numpy_array(float64,1), ctypes_numpy_array(float64,2), c_int])
->>>>>>> 6b3439bd
+    [c_char_p, ctypes_numpy_array(float64,1), ctypes_numpy_array(int32,1), ctypes_numpy_array(float64,2), c_int])
 
 tokamaker_eval_green = ctypes_subroutine(oftpy_lib.tokamaker_eval_green,
     [c_int, ctypes_numpy_array(float64,1), ctypes_numpy_array(float64,1), c_double, c_double, ctypes_numpy_array(float64,1)])
@@ -574,12 +570,8 @@
             eta_vals[1] = 1.E10
             for key in cond_dict:
                 eta_vals[cond_dict[key]['reg_id']-1] = cond_dict[key]['eta']/mu0
-<<<<<<< HEAD
                 if cond_dict[key].get('noncontinuous',False):
                     contig_flag[cond_dict[key]['reg_id']-1] = 0
-        cstring = c_char_p(coil_file.encode())
-        tokamaker_setup_regions(cstring,eta_vals,contig_flag)
-=======
         nCoils = 0
         self.coil_sets = {}
         for key in coil_dict:
@@ -596,8 +588,7 @@
             for sub_coil in self.coil_sets[key]['sub_coils']:
                 coil_nturns[self.coil_sets[key]['id'],sub_coil['reg_id']-1] = sub_coil.get('nturns',1.0)
         cstring = c_char_p(coil_file.encode())
-        tokamaker_setup_regions(cstring,eta_vals,coil_nturns,nCoils)
->>>>>>> 6b3439bd
+        tokamaker_setup_regions(cstring,eta_vals,contig_flag,coil_nturns,nCoils)
 
     def eval_green(self,x,xc):
         r'''! Evaluate Green's function for a toroidal filament
@@ -1373,13 +1364,12 @@
         # Make 1:1 aspect ratio
         ax.set_aspect('equal','box')
     
-    def plot_eddy(self,fig,ax,dpsi_dt=None,nlevels=40,colormap='jet',symmap=False,clabel=r'$J_w$ [$A/m^2$]',colorbar=None):
+    def plot_eddy(self,fig,ax,dpsi_dt=None,colormap='jet',symmap=False,clabel=r'$J_w$ [$A/m^2$]',colorbar=None):
         r'''! Plot contours of \f$\hat{\psi}\f$
 
         @param fig Figure to add to
         @param ax Axis to add to
         @param dpsi_dt dPsi/dt corresponding to eddy currents (eg. from time-dependent simulation)
-        @param nlevels Number contour lines used for shading
         @param colormap Colormap to use for shadings
         @param symmap Make current colorscale symmetric?
         @param clabel Label for colorbar
@@ -1407,22 +1397,16 @@
                 if cond_reg.get('noncontinuous',False):
                     mesh_currents[mask_tmp] -= (mesh_currents[mask_tmp]*area[mask_tmp]).sum()/area[mask_tmp].sum()
                 mask = numpy.logical_or(mask,mask_tmp)
-<<<<<<< HEAD
         if symmap:
             max_curr = abs(mesh_currents).max()
-            clf = ax.tripcolor(self.r[:,0], self.r[:,1], self.lc[mask,:], mesh_currents[mask], nlevels, cmap=colormap, vmin=-max_curr, vmax=max_curr)
-        else:
-            clf = ax.tripcolor(self.r[:,0], self.r[:,1], self.lc[mask,:], mesh_currents[mask], nlevels, cmap=colormap)
+            clf = ax.tripcolor(self.r[:,0], self.r[:,1], self.lc[mask,:], mesh_currents[mask], cmap=colormap, vmin=-max_curr, vmax=max_curr)
+        else:
+            clf = ax.tripcolor(self.r[:,0], self.r[:,1], self.lc[mask,:], mesh_currents[mask], cmap=colormap)
         cax = None
         if colorbar is not None:
             cax = colorbar.ax
         colorbar = fig.colorbar(clf,ax=ax,cax=cax)
         colorbar.set_label(clabel)
-=======
-        clf = ax.tripcolor(self.r[:,0],self.r[:,1],self.lc[mask],mesh_currents[mask],cmap=colormap)
-        cb = fig.colorbar(clf,ax=ax)
-        cb.set_label(clabel)
->>>>>>> 6b3439bd
         # Make 1:1 aspect ratio
         ax.set_aspect('equal','box')
         return colorbar
@@ -1565,11 +1549,7 @@
             self.region_info = {}
             self._extra_reg_defs = []
     
-<<<<<<< HEAD
-    def define_region(self,name,dx,reg_type,eta=None,noncontinuous=None,nTurns=None):
-=======
-    def define_region(self,name,dx,reg_type,eta=None,nTurns=None,coil_set=None):
->>>>>>> 6b3439bd
+    def define_region(self,name,dx,reg_type,eta=None,noncontinuous=None,nTurns=None,coil_set=None):
         '''! Define a new region and its properties (geometry is given in a separate call)
 
         @param name Name of region
