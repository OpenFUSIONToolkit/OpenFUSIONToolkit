'''! Python interface for TokaMaker Grad-Shafranov functionality

@authors Chris Hansen
@date May 2023
@ingroup doxy_oft_python
'''

#
# Python interface for TokaMaker Grad-Shafranov functionality
import ctypes
import numpy
from ._interface import *


def tokamaker_default_settings(oft_env):
    '''! Initialize settings object with default values

    @result tokamaker_settings_struct object
    '''
    settings = tokamaker_settings_struct()
    settings.pm = True
    settings.free_boundary = True
    settings.has_plasma = True
    settings.limited_only = False
    settings.maxits = 40
    settings.mode = 1
    settings.urf = 0.2
    settings.nl_tol = 1.E-6
    settings.rmin = 0.0
    settings.lim_zmax = 1.E99
    settings.limiter_file = oft_env.path2c('none')
    return settings


def create_prof_file(self, filename, profile_dict, name):
    '''! Create profile input file to be read by load_profiles()

    @param filename Name of input file, see options in set_profiles()
    @param profile_dict Dictionary object containing profile values ['y'] and sampled locations 
    in normalized Psi ['x']
    @param filename Name of input quantity, see options in set_profiles()
    '''
    file_lines = [profile_dict['type']]
    if profile_dict['type'] == 'flat':
        pass
    elif profile_dict['type'] == 'linterp':
        x = profile_dict.get('x',None)
        if x is None:
            raise KeyError('No array "x" for piecewise linear profile.')
        else:
            x = numpy.array(x.copy())
        y = profile_dict.get('y',None)
        if y is None:
            raise KeyError('No array "y" for piecewise linear profile.')
        else:
            y = numpy.array(y.copy())
        if numpy.min(numpy.diff(x)) < 0.0:
            raise ValueError("psi values in {0} profile must be monotonically increasing".format(name))
        if (x[0] < 0.0) or (x[-1] > 1.0):
            raise ValueError("Invalid psi values in {0} profile ({1}, {2})".format(name, x[0], x[-1]))
        if self.psi_convention == 0:
            x = 1.0 - x
            sort_inds = x.argsort()
            x = x[sort_inds]
            y = y[sort_inds]
        elif self.psi_convention == 1:
            pass
        else:
            raise ValueError('Unknown convention type, must be 0 (tokamak) or 1 (spheromak)')
        file_lines += [
            "{0} {1}".format(x.shape[0]-1, y[0]),
            "{0}".format(" ".join(["{0}".format(val) for val in x[1:]])),
            "{0}".format(" ".join(["{0}".format(val) for val in y[1:]]))
        ]
    else:
        raise KeyError('Invalid profile type ("flat", "linterp")')
    with open(filename, 'w+') as fid:
        fid.write("\n".join(file_lines))


class TokaMaker():
    '''! TokaMaker G-S solver class'''
    def __init__(self,OFT_env):
        '''! Initialize TokaMaker object

        @param debug_level Level of debug printing (0-3)
        '''
        # Create OFT execution environment
        self._oft_env = OFT_env
        ## Internal Grad-Shafranov object (@ref psi_grad_shaf.gs_eq "gs_eq")
        self.gs_obj = c_void_p()
        tokamaker_alloc(ctypes.byref(self.gs_obj))
        ## General settings object
        self.settings = tokamaker_default_settings(self._oft_env)
        ## Conductor definition dictionary
        self._cond_dict = {}
        ## Vacuum definition dictionary
        self._vac_dict = {}
        ## Coil definition dictionary
        self._coil_dict = {}
        ## Coil set definitions, including sub-coils
        self.coil_sets = {}
        ## Vacuum F value
        self._F0 = 0.0
        ## Plasma current target value (use @ref TokaMaker.TokaMaker.set_targets "set_targets")
        self._Ip_target=c_double(-1.0)
        ## Plasma current target ratio I_p(FF') / I_p(P') (use @ref TokaMaker.TokaMaker.set_targets "set_targets")
        self._Ip_ratio_target=c_double(-1.E99)
        ## Axis pressure target value (use @ref TokaMaker.TokaMaker.set_targets "set_targets")
        self._pax_target=c_double(-1.0)
        ## Stored energy target value (use @ref TokaMaker.TokaMaker.set_targets "set_targets")
        self._estore_target=c_double(-1.0)
        ## R0 target value (use @ref TokaMaker.TokaMaker.set_targets "set_targets")
        self._R0_target=c_double(-1.0)
        ## V0 target value (use @ref TokaMaker.TokaMaker.set_targets "set_targets")
        self._V0_target=c_double(-1.E99)
        ## F*F' normalization value [1] (use @ref TokaMaker.TokaMaker.alam "alam" property)
        self._alam = None
        ## Pressure normalization value [1] (use @ref TokaMaker.TokaMaker.pnorm "pnorm" property)
        self._pnorm = None
        ## Location of O-point (magnetic axis) [2]
        self.o_point = None
        ## Limiting point (limter or active X-point) [2]
        self.lim_point = None
        ## Location of X-points [20,2]
        self.x_points = None
        ## Diverted (limited) flag [1] (use @ref TokaMaker.TokaMaker.diverted "diverted" property)
        self._diverted = None
        ## Bounding values for \f$\psi\f$ (\f$\psi_a\f$,\f$\psi_0\f$) [2]
        self.psi_bounds = None
        ## Normalized flux convention (0 -> tokamak, 1 -> spheromak)
        self.psi_convention = 0
        ## Number of regions in mesh
        self.nregs = -1
        ## Number of points in mesh
        self.np = -1
        ## Number of cells in mesh
        self.nc = -1
        ## Mesh vertices [np,3] (last column should be all zeros)
        self.r = None
        ## Mesh triangles [nc,3] 
        self.lc = None
        ## Mesh regions [nc] 
        self.reg = None
        ## Number of vacuum regions in mesh
        self.nvac = 0
        ## Limiting contour
        self.lim_contour = None

    def reset(self):
        '''! Reset G-S object to enable loading a new mesh and coil configuration'''
<<<<<<< HEAD
        error_string = self._oft_env.get_c_errorbuff()
        tokamaker_reset(error_string)
        if error_string.value != b'':
            raise Exception(error_string.value)
=======
        cstring = create_string_buffer(b"",200)
        tokamaker_reset(cstring)
        if cstring.value != b'':
            raise Exception(cstring.value)
>>>>>>> 5a21150f
        self.nregs = -1
        self.np = -1
        # Reset defaults
        self.settings = tokamaker_default_settings(self._oft_env)
        self._cond_dict = {}
        self._vac_dict = {}
        self._coil_dict = {}
        self._F0 = 0.0
        self._Ip_target=c_double(-1.0)
        self._Ip_ratio_target=c_double(-1.E99)
        self._pax_target=c_double(-1.0)
        self._estore_target=c_double(-1.0)
        self._R0_target=c_double(-1.0)
        self._V0_target=c_double(-1.E99)
        self._alam = None
        self._pnorm = None
        self.o_point = None
        self.lim_point = None
        self.x_points = None
        self._diverted = None
        self.psi_bounds = None
        self.nregs = -1
        self.np = -1
        self.nc = -1
        self.r = None
        self.lc = None
        self.reg = None
        self.nvac = 0
        self.lim_contour = None

    def setup_mesh(self,r=None,lc=None,reg=None,mesh_file=None):
        '''! Setup mesh for static and time-dependent G-S calculations

        A mesh should be specified by passing "r", "lc", and optionally "reg" or using a "mesh_file".
        When a region is specified the following ordering should apply:
          - 1: Plasma region
          - 2: Vacuum/air regions
          - 3+: Conducting regions and coils

        @param r Mesh point list [np,2]
        @param lc Mesh cell list [nc,3] (base one)
        @param reg Mesh region list [nc] (base one)
        @param mesh_file Filename containing mesh to load (native format only)
        '''
        if self.nregs != -1:
            raise ValueError('Mesh already setup, must call "reset" before loading new mesh')
        nregs = c_int()
        if mesh_file is not None:
            ndim = c_int(-1)
            rfake = numpy.ones((1,1),dtype=numpy.float64)
            lcfake = numpy.ones((1,1),dtype=numpy.int32)
            regfake = numpy.ones((1,),dtype=numpy.int32)
            self._oft_env.oft_in_groups['mesh_options'] = {'cad_type': "0"}
            self._oft_env.oft_in_groups['native_mesh_options'] = {'filename': '"{0}"'.format(mesh_file)}
            self._oft_env.update_oft_in()
            oft_setup_smesh(ndim,ndim,rfake,ndim,ndim,lcfake,regfake,ctypes.byref(nregs))
        elif r is not None:
            r = numpy.ascontiguousarray(r, dtype=numpy.float64)
            lc = numpy.ascontiguousarray(lc, dtype=numpy.int32)
            ndim = c_int(r.shape[1])
            np = c_int(r.shape[0])
            npc = c_int(lc.shape[1])
            nc = c_int(lc.shape[0])
            if reg is None:
                reg = numpy.ones((nc.value,),dtype=numpy.int32)
            else:
                reg = numpy.ascontiguousarray(reg, dtype=numpy.int32)
            oft_setup_smesh(ndim,np,r,npc,nc,lc+1,reg,ctypes.byref(nregs))
        else:
            raise ValueError('Mesh filename (native format) or mesh values required')
        self.nregs = nregs.value
    
    def setup_regions(self,cond_dict={},coil_dict={}):
        '''! Define mesh regions (coils and conductors)

        @param cond_dict Dictionary specifying conducting regions
        '''
        xpoint_mask = numpy.zeros((self.nregs,),dtype=numpy.int32)
        xpoint_mask[0] = 1
        eta_vals = -2.0*numpy.ones((self.nregs,),dtype=numpy.float64)
        eta_vals[0] = -1.0
        contig_flag = numpy.ones((self.nregs,),dtype=numpy.int32)
        # Process conductors and vacuum regions
        self._vac_dict = {}
        for key in cond_dict:
            if 'vac_id' in cond_dict[key]:
                self._vac_dict[key] = cond_dict[key]
            else:
                eta_vals[cond_dict[key]['reg_id']-1] = cond_dict[key]['eta']/mu0
                if cond_dict[key].get('noncontinuous',False):
                    contig_flag[cond_dict[key]['reg_id']-1] = 0
            xpoint_mask[cond_dict[key]['reg_id']-1] = int(cond_dict[key].get('allow_xpoints',False))
        # Remove vacuum regions
        for key in self._vac_dict:
            del cond_dict[key]
        self._cond_dict = cond_dict
        # Process coils
        nCoils = 0
        self.coil_sets = {}
        for key in coil_dict:
            xpoint_mask[coil_dict[key]['reg_id']-1] = int(coil_dict[key].get('allow_xpoints',False))
            eta_vals[coil_dict[key]['reg_id']-1] = -1.0
            coil_set = coil_dict[key].get('coil_set',key)
            if coil_set not in self.coil_sets:
                self.coil_sets[coil_set] = {
                    'id': nCoils,
                    'sub_coils': []
                }
                nCoils += 1
            self.coil_sets[coil_set]['sub_coils'].append(coil_dict[key])
        self._coil_dict = coil_dict
        # Mark vacuum regions
        self.nvac = 0
        for i in range(self.nregs):
            if eta_vals[i] < -1.5:
                eta_vals[i] = 1.E10
                self.nvac += 1 
        coil_nturns = numpy.zeros((nCoils, self.nregs))
        for key in self.coil_sets:
            for sub_coil in self.coil_sets[key]['sub_coils']:
                coil_nturns[self.coil_sets[key]['id'],sub_coil['reg_id']-1] = sub_coil.get('nturns',1.0)
        cstring = self._oft_env.path2c('none')
        tokamaker_setup_regions(cstring,eta_vals,contig_flag,xpoint_mask,coil_nturns,nCoils)
    
    def setup(self,order=2,F0=0.0,full_domain=False):
        r'''! Setup G-S solver

        @param order Order of FE representation to use
        @param F0 Vacuum \f$F(\psi)\f$ value (B0*R0)
        '''
        if self.np != -1:
            raise ValueError('G-S instance already setup')
        self.update_settings()
        #
        ncoils = c_int()
<<<<<<< HEAD
        error_string = self._oft_env.get_c_errorbuff()
        tokamaker_setup(order,full_domain,ctypes.byref(ncoils),error_string)
        if error_string.value != b'':
            raise Exception(error_string.value)
=======
        cstring = create_string_buffer(b"",200)
        # filename = c_char_p(input_filename.encode())
        tokamaker_setup(order,full_domain,ctypes.byref(ncoils),cstring)
        if cstring.value != b'':
            raise Exception(cstring.value)
>>>>>>> 5a21150f
        ## Number of coils in mesh
        self.ncoils = ncoils.value
        ## Isoflux constraint points (use @ref TokaMaker.TokaMaker.set_isoflux "set_isoflux")
        self._isoflux_targets = None
        ## Flux constraint points (use @ref TokaMaker.TokaMaker.set_isoflux "set_flux")
        self._flux_targets = None
        ## Saddle constraint points (use @ref TokaMaker.TokaMaker.set_saddles "set_saddles")
        self._saddle_targets = None
        # Get references to internal variables
        o_loc = c_double_ptr()
        lim_loc = c_double_ptr()
        x_loc = c_double_ptr()
        div_flag_loc = c_bool_ptr()
        bounds_loc = c_double_ptr()
        alam_loc = c_double_ptr()
        pnorm_loc = c_double_ptr()
        tokamaker_get_refs(ctypes.byref(o_loc),ctypes.byref(lim_loc),ctypes.byref(x_loc),ctypes.byref(div_flag_loc),
                    ctypes.byref(bounds_loc),ctypes.byref(alam_loc),ctypes.byref(pnorm_loc))
        self.o_point = numpy.ctypeslib.as_array(o_loc,shape=(2,))
        self.lim_point = numpy.ctypeslib.as_array(lim_loc,shape=(2,))
        self.x_points = numpy.ctypeslib.as_array(x_loc,shape=(20, 2))
        self._diverted = numpy.ctypeslib.as_array(div_flag_loc,shape=(1,))
        self.psi_bounds = numpy.ctypeslib.as_array(bounds_loc,shape=(2,))
        self._alam = numpy.ctypeslib.as_array(alam_loc,shape=(1,))
        self._pnorm = numpy.ctypeslib.as_array(pnorm_loc,shape=(1,))
        # Set default targets
        self.alam = 0.1
        self.pnorm = 0.1
        default_prof={
            'type': 'linterp',
            'x': numpy.array([0.0,0.8,1.0]),
            'y': numpy.array([2.0,1.0,0.0])
        }
        self.set_profiles(ffp_prof=default_prof, foffset=F0, pp_prof=default_prof)
        # Get limiter contour
        npts = c_int()
        r_loc = c_double_ptr()
        nloops = c_int()
        loop_ptr = c_int_ptr()
        tokamaker_get_limiter(ctypes.byref(npts),ctypes.byref(r_loc),ctypes.byref(nloops),ctypes.byref(loop_ptr))
        loop_ptr = numpy.ctypeslib.as_array(loop_ptr,shape=(nloops.value+1,))
        self.lim_pts = numpy.ctypeslib.as_array(r_loc,shape=(npts.value, 2))
        self.lim_contours = []
        for i in range(nloops.value):
            lim_contour = numpy.vstack((self.lim_pts[loop_ptr[i]-1:loop_ptr[i+1]-1,:],self.lim_pts[loop_ptr[i]-1,:]))
            self.lim_contours.append(lim_contour)
        self.lim_contour = numpy.zeros((0,2))
        for lim_countour in self.lim_contours:
            if lim_countour.shape[0] > self.lim_contour.shape[0]:
                self.lim_contour = lim_countour
        # Get plotting mesh
        np_loc = c_int()
        nc_loc = c_int()
        r_loc = c_double_ptr()
        lc_loc = c_int_ptr()
        reg_loc = c_int_ptr()
        tokamaker_get_mesh(ctypes.byref(np_loc),ctypes.byref(r_loc),ctypes.byref(nc_loc),ctypes.byref(lc_loc),ctypes.byref(reg_loc))
        ## Number of points in mesh
        self.np = np_loc.value
        ## Number of cells in mesh
        self.nc = nc_loc.value
        ## Mesh vertices [np,3] (last column should be all zeros)
        self.r = numpy.ctypeslib.as_array(r_loc,shape=(self.np, 3))
        ## Mesh triangles [nc,3] 
        self.lc = numpy.ctypeslib.as_array(lc_loc,shape=(self.nc, 3))
        ## Mesh regions [nc] 
        self.reg = numpy.ctypeslib.as_array(reg_loc,shape=(self.nc,))

    @property
    def alam(self):
        if self._alam is not None:
            return self._alam[0]
        else:
            return None
    
    @alam.setter
    def alam(self,value):
        if self._alam is not None:
            self._alam[0] = value
        else:
            raise ValueError('Class must be initialized to set "alam"')
    
    @property
    def pnorm(self):
        if self._pnorm is not None:
            return self._pnorm[0]
        else:
            return None
    
    @pnorm.setter
    def pnorm(self,value):
        if self._pnorm is not None:
            self._pnorm[0] = value
        else:
            raise ValueError('Class must be initialized to set "pnorm"')
    
    @property
    def diverted(self):
        if self._diverted is not None:
            return self._diverted[0]
        else:
            return None
    
    def set_coil_reg(self,reg_mat,reg_targets=None,reg_weights=None):
        '''! Set regularization matrix for coils when isoflux and/or saddle constraints are used

        Can be used to enforce "soft" constraints on coil currents. For hard constraints see
        @ref TokaMaker.TokaMaker.set_coil_bounds "set_coil_bounds".

        @param reg_mat Regularization matrix [nregularize,ncoils+1]
        @param reg_targets Regularization targets [nregularize] (default: 0)
        @param reg_weights Weights for regularization terms [nregularize] (default: 1)
        '''
        if reg_mat.shape[1] != self.ncoils+1:
            raise IndexError('Incorrect shape of "reg_mat", should be [nregularize,ncoils+1]')
        nregularize = reg_mat.shape[0]
        if reg_targets is None:
            reg_targets = numpy.zeros((nregularize,), dtype=numpy.float64)
        if reg_weights is None:
            reg_weights = numpy.ones((nregularize,), dtype=numpy.float64)
        if reg_targets.shape[0] != nregularize:
            raise IndexError('Incorrect shape of "reg_targets", should be [nregularize]')
        if reg_weights.shape[0] != nregularize:
            raise IndexError('Incorrect shape of "reg_weights", should be [nregularize]')
        reg_mat = numpy.ascontiguousarray(reg_mat.transpose(), dtype=numpy.float64)
        reg_targets = numpy.ascontiguousarray(reg_targets, dtype=numpy.float64)
        reg_weights = numpy.ascontiguousarray(reg_weights, dtype=numpy.float64)
        tokamaker_set_coil_regmat(nregularize,reg_mat, reg_targets, reg_weights)

    def set_coil_bounds(self,coil_bounds):
        '''! Set hard constraints on coil currents

        Can be used with or without regularization terms (see
        @ref TokaMaker.TokaMaker.set_coil_reg "set_coil_reg").

        @param coil_bounds Minimum and maximum allowable coil currents [ncoils+1,2]
        '''
        if (coil_bounds.shape[0] != self.ncoils+1) or (coil_bounds.shape[1] != 2):
            raise IndexError('Incorrect shape of "coil_bounds", should be [ncoils+1,2]')
        coil_bounds = numpy.ascontiguousarray(coil_bounds, dtype=numpy.float64)
        tokamaker_set_coil_bounds(coil_bounds)

    def set_coil_vsc(self,coil_gains):
        '''! Define a vertical stability coil set from one or more coils

        @param coil_gains Gains for each coil (absolute scale is arbitrary)
        '''
        if coil_gains.shape[0] != self.ncoils:
            raise IndexError('Incorrect shape of "coil_gains", should be [ncoils]')
        coil_gains = numpy.ascontiguousarray(coil_gains, dtype=numpy.float64)
        tokamaker_set_coil_vsc(coil_gains)

    def init_psi(self, r0=-1.0, z0=0.0, a=0.0, kappa=0.0, delta=0.0, curr_source=None):
        r'''! Initialize \f$\psi\f$ using uniform current distributions

        If r0>0 then a uniform current density inside a surface bounded by
        a curve of the form defined in @ref oftpy.create_isoflux is used.
        If r0<0 then a uniform current density over the entire plasma region is used.

        @param r0 Major radial position for flux surface-based approach
        @param z0 Vertical position for flux surface-based approach
        @param a Minor radius for flux surface-based approach
        @param kappa Elongation for flux surface-based approach
        @param delta Triangularity for flux surface-based approach
        @param curr_source Current source for arbitrary current distribution
        '''
        curr_ptr = None
        if curr_source is not None:
            if curr_source.shape[0] != self.np:
                raise IndexError('Incorrect shape of "curr_source", should be [np]')
            curr_source = numpy.ascontiguousarray(curr_source, dtype=numpy.float64)
            curr_ptr = curr_source.ctypes.data_as(c_double_ptr)
        error_str = create_string_buffer(b"",200)
        tokamaker_init_psi(c_double(r0),c_double(z0),c_double(a),c_double(kappa),c_double(delta),curr_ptr,error_str)
        if error_str.value != b'':
            raise ValueError("Error in solve: {0}".format(error_str.value.decode()))

    def load_profiles(self, f_file='none', foffset=None, p_file='none', eta_file='none', f_NI_file='none'):
        r'''! Load flux function profiles (\f$F*F'\f$ and \f$P'\f$) from files

        @param f_file File containing \f$F*F'\f$ (or \f$F'\f$ if `mode=0`) definition
        @param foffset Value of \f$F0=R0*B0\f$
        @param p_file File containing \f$P'\f$ definition
        @param eta_file File containing $\eta$ definition
        @param f_NI_file File containing non-inductive \f$F*F'\f$ definition
        '''
        if foffset is not None:
            self._F0 = foffset
        f_file_c = self._oft_env.path2c(f_file)
        p_file_c = self._oft_env.path2c(p_file)
        eta_file_c = self._oft_env.path2c(eta_file)
        f_NI_file_c = self._oft_env.path2c(f_NI_file)
        tokamaker_load_profiles(f_file_c,c_double(self._F0),p_file_c,eta_file_c,f_NI_file_c)

    def set_profiles(self, ffp_prof=None, foffset=None, pp_prof=None, ffp_NI_prof=None, keep_files=False):
        r'''! Set flux function profiles (\f$F*F'\f$ and \f$P'\f$) using a piecewise linear definition

        @param ffp_prof Dictionary object containing FF' profile ['y'] and sampled locations 
        in normalized Psi ['x']
        @param foffset Value of \f$F0=R0*B0\f$
        @param pp_prof Dictionary object containing P' profile ['y'] and sampled locations 
        in normalized Psi ['x']
        @param ffp_NI_prof Dictionary object containing non-inductive FF' profile ['y'] and sampled locations 
        in normalized Psi ['x']
        @param keep_files Retain temporary profile files
        '''
        delete_files = []
        ffp_file = 'none'
        if ffp_prof is not None:
            ffp_file = self._oft_env.unique_tmpfile('tokamaker_f.prof')
            create_prof_file(self, ffp_file, ffp_prof, "F*F'")
            delete_files.append(ffp_file)
        pp_file = 'none'
        if pp_prof is not None:
            pp_file = self._oft_env.unique_tmpfile('tokamaker_p.prof')
            create_prof_file(self, pp_file, pp_prof, "P'")
            delete_files.append(pp_file)
        eta_file = 'none'
        ffp_NI_file = 'none'
        if ffp_NI_prof is not None:
            ffp_NI_file = self._oft_env.unique_tmpfile('tokamaker_ffp_NI.prof')
            create_prof_file(self, ffp_NI_file, ffp_NI_prof, "ffp_NI")
            delete_files.append(ffp_NI_file)
        if foffset is not None:
            self._F0 = foffset
        self.load_profiles(ffp_file,foffset,pp_file,eta_file,ffp_NI_file)
        if not keep_files:
            for file in delete_files:
                try:
                    os.remove(file)
                except:
                    print('Warning: unable to delete temporary file "{0}"'.format(file))

    def set_resistivity(self, eta_prof=None):
        r'''! Set flux function profile $\eta$ using a piecewise linear definition

        Arrays should have the form array[i,:] = (\f$\hat{\psi}_i\f$, \f$f(\hat{\psi}_i)\f$) and span
        \f$\hat{\psi}_i = [0,1]\f$.

        @param eta_prof Values defining $\eta$ [:,2]
        '''
        ffp_file = 'none'
        pp_file = 'none'
        eta_file = 'none'
        if eta_prof is not None:
            eta_file = 'tokamaker_eta.prof'
            create_prof_file(self, eta_file, eta_prof, "eta'")
        ffp_NI_file = 'none'
        self.load_profiles(ffp_file,None,pp_file,eta_file,ffp_NI_file)

    def solve(self, vacuum=False):
        '''! Solve G-S equation with specified constraints, profiles, etc.'''
        if vacuum:
            raise ValueError('"vacuum=True" no longer supported, use "vac_solve()"')
        error_str = create_string_buffer(b"",200)
        tokamaker_solve(error_str)
        if error_str.value != b'':
            raise ValueError("Error in solve: {0}".format(error_str.value.decode()))
    
    def vac_solve(self,psi=None,rhs_source=None):
        '''! Solve for vacuum solution (no plasma), with present coil currents
        and optional other currents
        
        @param psi Boundary values for vacuum solve
        @param rhs_source Current source (optional)
        '''
        if psi is None:
            psi = numpy.zeros((self.np,),dtype=numpy.float64)
        else:
            if psi.shape[0] != self.np:
                raise IndexError('Incorrect shape of "psi", should be [np]')
            psi = numpy.ascontiguousarray(psi, dtype=numpy.float64)
        rhs_ptr = None
        if rhs_source is not None:
            if rhs_source.shape[0] != self.np:
                raise IndexError('Incorrect shape of "rhs_source", should be [np]')
            rhs_source = numpy.ascontiguousarray(rhs_source, dtype=numpy.float64)
            rhs_ptr = rhs_source.ctypes.data_as(c_double_ptr)
        error_str = create_string_buffer(b"",200)
        tokamaker_vac_solve(psi,rhs_ptr,error_str)
        if error_str.value != b'':
            raise ValueError("Error in solve: {0}".format(error_str.value.decode()))
        return psi

    def get_stats(self,lcfs_pad=0.01,li_normalization='std',geom_type='max'):
        r'''! Get information (Ip, q, kappa, etc.) about current G-S equilbirium

        See eq. 1 for `li_normalization='std'` and eq 2. for `li_normalization='iter'`
        in [Jackson et al.](https://dx.doi.org/10.1088/0029-5515/48/12/125002)

        @param lcfs_pad Padding at LCFS for boundary calculations
        @param li_normalization Form of normalized \f$ l_i \f$ ('std', 'ITER')
        @param geom_type Method for computing geometric major/minor radius ('max': Use LCFS extrema, 'mid': Use axis plane extrema)
        @result Dictionary of equilibrium parameters
        '''
        _,qvals,_,dl,rbounds,zbounds = self.get_q(numpy.r_[1.0-lcfs_pad,0.95,0.02]) # Given backward so last point is LCFS (for dl)
        Ip,centroid,vol,pvol,dflux,tflux,Bp_vol = self.get_globals()
        _,_,_,p,_ = self.get_profiles(numpy.r_[0.001])
        if self.diverted:
            for i in range(self.x_points.shape[0]):
                if self.x_points[i,0] < 0.0:
                    break
                x_active = self.x_points[i,:]
            if x_active[1] < zbounds[0,1]:
                zbounds[0,:] = x_active
            elif x_active[1] > zbounds[1,1]:
                zbounds[1,:] = x_active
        # Compute normalized inductance
        if li_normalization.lower() == 'std':
            li = (Bp_vol/vol)/numpy.power(mu0*Ip/dl,2)
        elif li_normalization.lower() == 'iter':
            li = 2.0*Bp_vol/(numpy.power(mu0*Ip,2)*self.o_point[0])
        else:
            raise ValueError('Invalid "li_normalization"')
        # Compute geometric major/minor radius
        if geom_type == 'mid':
            rlcfs = self.trace_surf(1.0-lcfs_pad)
            rlcfs = rlcfs[rlcfs[:,0]<self.o_point[0],:]
            iLFS = 0
            iHFS = (numpy.abs(rlcfs[:,1]-self.o_point[1])).argmin()
            R_geo = (rlcfs[iLFS,0]+rlcfs[iHFS,0])/2.0
            a_geo = (rlcfs[iLFS,0]-rlcfs[iHFS,0])/2.0
        elif geom_type == 'max':
            R_geo = (rbounds[1,0]+rbounds[0,0])/2.0
            a_geo = (rbounds[1,0]-rbounds[0,0])/2.0
        else:
            raise ValueError('Invalid "geom_type"')
        # Build dictionary
        eq_stats = {
            'Ip': Ip,
            'Ip_centroid': centroid,
            'kappa': (zbounds[1,1]-zbounds[0,1])/(rbounds[1,0]-rbounds[0,0]),
            'kappaU': (zbounds[1,1]-self.o_point[1])*2.0/(rbounds[1,0]-rbounds[0,0]),
            'kappaL': (self.o_point[1]-zbounds[0,1])*2.0/(rbounds[1,0]-rbounds[0,0]),
            'delta': ((rbounds[1,0]+rbounds[0,0])/2.0-(zbounds[1,0]+zbounds[0,0])/2.0)*2.0/(rbounds[1,0]-rbounds[0,0]),
            'deltaU': ((rbounds[1,0]+rbounds[0,0])/2.0-zbounds[1,0])*2.0/(rbounds[1,0]-rbounds[0,0]),
            'deltaL': ((rbounds[1,0]+rbounds[0,0])/2.0-zbounds[0,0])*2.0/(rbounds[1,0]-rbounds[0,0]),
            'R_geo': R_geo,
            'a_geo': a_geo,
            'vol': vol,
            'q_0': qvals[2],
            'q_95': qvals[1],
            'P_ax': p[0],
            'W_MHD': pvol*1.5,
            'beta_pol': 100.0*(2.0*pvol*mu0/vol)/numpy.power(Ip*mu0/dl,2),
            'dflux': dflux,
            'tflux': tflux,
            'l_i': li
        }
        if self._F0 > 0.0:
            eq_stats['beta_tor'] = 100.0*(2.0*pvol*mu0/vol)/(numpy.power(self._F0/R_geo,2))
            eq_stats['beta_n'] = eq_stats['beta_tor']*eq_stats['a_geo']*(self._F0/R_geo)/(Ip/1.E6)
        return eq_stats

    def print_info(self,lcfs_pad=0.01,li_normalization='std',geom_type='max'):
        '''! Print information (Ip, q, etc.) about current G-S equilbirium
        
        @param lcfs_pad Padding at LCFS for boundary calculations
        @param li_normalization Form of normalized \f$ l_i \f$ ('std', 'ITER')
        @param geom_type Method for computing geometric major/minor radius ('max': Use LCFS extrema, 'mid': Use axis plane extrema)
        '''
        eq_stats = self.get_stats(lcfs_pad=lcfs_pad,li_normalization=li_normalization,geom_type=geom_type)
        print("Equilibrium Statistics:")
        if self.diverted:
            print("  Topology                =   Diverted")
        else:
            print("  Topology                =   Limited")
        print("  Toroidal Current [A]    =   {0:11.4E}".format(eq_stats['Ip']))
        print("  Current Centroid [m]    =   {0:6.3F} {1:6.3F}".format(*eq_stats['Ip_centroid']))
        print("  Magnetic Axis [m]       =   {0:6.3F} {1:6.3F}".format(*self.o_point))
        print("  Elongation              =   {0:6.3F} (U: {1:6.3F}, L: {2:6.3F})".format(eq_stats['kappa'],eq_stats['kappaU'],eq_stats['kappaL']))
        print("  Triangularity           =   {0:6.3F} (U: {1:6.3F}, L: {2:6.3F})".format(eq_stats['delta'],eq_stats['deltaU'],eq_stats['deltaL']))
        print("  Plasma Volume [m^3]     =   {0:6.3F}".format(eq_stats['vol']))
        print("  q_0, q_95               =   {0:6.3F} {1:6.3F}".format(eq_stats['q_0'],eq_stats['q_95']))
        print("  Peak Pressure [Pa]      =   {0:11.4E}".format(eq_stats['P_ax']))
        print("  Stored Energy [J]       =   {0:11.4E}".format(eq_stats['W_MHD']))
        print("  <Beta_pol> [%]          =   {0:7.4F}".format(eq_stats['beta_pol']))
        if 'beta_tor' in eq_stats:
            print("  <Beta_tor> [%]          =   {0:7.4F}".format(eq_stats['beta_tor']))
        if 'beta_n' in eq_stats:
            print("  <Beta_n>   [%]          =   {0:7.4F}".format(eq_stats['beta_n']))
        print("  Diamagnetic flux [Wb]   =   {0:11.4E}".format(eq_stats['dflux']))
        print("  Toroidal flux [Wb]      =   {0:11.4E}".format(eq_stats['tflux']))
        print("  l_i                     =   {0:7.4F}".format(eq_stats['l_i']))
    
    def set_isoflux(self,isoflux,weights=None,grad_wt_lim=-1.0):
        r'''! Set isoflux constraint points (all points lie on a flux surface)

        To constraint points more uniformly in space additional weighting based on
        the gradient of $\psi$ at each point can also be included by setting
        `grad_wt_lim>0`. When set the actual weight will be
        $w_i * min(grad_wt_lim,|\nabla \psi|_{max} / |\nabla \psi|_i)$

        @param isoflux List of points defining constraints [:,2]
        @param weights Weight to be applied to each constraint point [:] (default: 1)
        @param grad_wt_lim Limit on gradient-based weighting (negative to disable)
        '''
        if isoflux is None:
            tokamaker_set_isoflux(numpy.zeros((1,1)),numpy.zeros((1,)),0,grad_wt_lim)
            self._isoflux_targets = None
        else:
            if weights is None:
                weights = numpy.ones((isoflux.shape[0],), dtype=numpy.float64)
            if weights.shape[0] != isoflux.shape[0]:
                raise ValueError('Shape of "weights" does not match first dimension of "isoflux"')
            isoflux = numpy.ascontiguousarray(isoflux, dtype=numpy.float64)
            weights = numpy.ascontiguousarray(weights, dtype=numpy.float64)
            tokamaker_set_isoflux(isoflux,weights,isoflux.shape[0],grad_wt_lim)
            self._isoflux_targets = isoflux.copy()
    
    def set_flux(self,locations,targets,weights=None): #,grad_wt_lim=-1.0):
        r'''! Set explicit flux constraint points \f$ \psi(x_i) \f$

        @param locations List of points defining constraints [:,2]
        @param targets Target \f$ \psi \f$ value at each point [:]
        @param weights Weight to be applied to each constraint point [:] (default: 1)
        '''
        if locations is None:
            tokamaker_set_flux(numpy.zeros((1,1)),numpy.zeros((1,)),numpy.zeros((1,)),0,-1.0)
            self._flux_targets = None
        else:
            if targets.shape[0] != locations.shape[0]:
                raise ValueError('Shape of "targets" does not match first dimension of "locations"')
            if weights is None:
                weights = numpy.ones((locations.shape[0],), dtype=numpy.float64)
            if weights.shape[0] != locations.shape[0]:
                raise ValueError('Shape of "weights" does not match first dimension of "locations"')
            locations = numpy.ascontiguousarray(locations, dtype=numpy.float64)
            targets = numpy.ascontiguousarray(targets, dtype=numpy.float64)
            weights = numpy.ascontiguousarray(weights, dtype=numpy.float64)
            tokamaker_set_flux(locations,targets,weights,locations.shape[0],-1.0)
            self._flux_targets = (locations.copy(), targets.copy())
    
    def set_saddles(self,saddles,weights=None):
        '''! Set saddle constraint points (poloidal field should vanish at each point)

        @param saddles List of points defining constraints [:,2]
        @param weights Weight to be applied to each constraint point [:] (default: 1)
        '''
        if saddles is None:
            tokamaker_set_saddles(numpy.zeros((1,1)),numpy.zeros((1,)),0)
            self._saddle_targets = None
        else:
            if weights is None:
                weights = numpy.ones((saddles.shape[0],), dtype=numpy.float64)
            if weights.shape[0] != saddles.shape[0]:
                raise ValueError('Shape of "weights" does not match first dimension of "saddles"')
            saddles = numpy.ascontiguousarray(saddles, dtype=numpy.float64)
            weights = numpy.ascontiguousarray(weights, dtype=numpy.float64)
            tokamaker_set_saddles(saddles,weights,saddles.shape[0])
            self._saddle_targets = saddles.copy()
    
    def set_targets(self,Ip=None,Ip_ratio=None,pax=None,estore=None,R0=None,V0=None,retain_previous=False):
        r'''! Set global target values

        @note Values that are not specified are reset to their defaults on each call unless `retain_previous=True`.

        @param alam Scale factor for \f$F*F'\f$ term (disabled if `Ip` is set)
        @param pnorm Scale factor for \f$P'\f$ term (disabled if `pax`, `estore`, or `R0` are set)
        @param Ip Target plasma current [A] (disabled if <0)
        @param Ip_ratio Amplitude of net plasma current contribution from FF' compared to P' (disabled if <-1.E98)
        @param pax Target axis pressure [Pa] (disabled if <0 or if `estore` is set)
        @param estore Target sotred energy [J] (disabled if <0)
        @param R0 Target major radius for magnetic axis (disabled if <0 or if `pax` or `estore` are set)
        @param V0 Target vertical position for magnetic axis (disabled if <-1.E98)
        @param retain_previous Keep previously set targets unless explicitly updated? (default: False)
        '''
        # Reset all targets unless specified
        if not retain_previous:
            self._Ip_target.value = -1.E99
            self._estore_target.value = -1.0
            self._pax_target.value = -1.0
            self._Ip_ratio_target.value = -1.E99
            self._R0_target.value = -1.0
            self._V0_target.value = -1.E99
        # Set new targets
        if Ip is not None:
            self._Ip_target.value=Ip
        if estore is not None:
            self._estore_target.value=estore
        if pax is not None:
            self._pax_target.value=pax
        if Ip_ratio is not None:
            self._Ip_ratio_target.value=Ip_ratio
        if R0 is not None:
            self._R0_target.value=R0
        if V0 is not None:
            self._V0_target.value=V0
        tokamaker_set_targets(self._Ip_target,self._Ip_ratio_target,self._pax_target,self._estore_target,self._R0_target,self._V0_target)
    
    def get_targets(self):
        r'''! Get global target values

        @result Dictionary of global target values
        '''
        # Get targets
        target_dict = {}
        if self._Ip_target.value > 0.0:
            target_dict['Ip'] = self._Ip_target.value
        if self._estore_target.value > 0.0:
            target_dict['estore'] = self._estore_target.value
        if self._pax_target.value > 0.0:
            target_dict['pax'] = self._pax_target.value
        if self._Ip_ratio_target.value > -1.E98:
            target_dict['Ip_ratio'] = self._Ip_ratio_target.value
        if self._R0_target.value > 0.0:
            target_dict['R0'] = self._R0_target.value
        if self._V0_target.value > -1.E98:
            target_dict['V0'] = self._V0_target.value
        return target_dict

    def get_delstar_curr(self,psi):
        r'''! Get toroidal current density from \f$ \psi \f$ through \f$ \Delta^{*} \f$ operator
 
        @param psi \f$ \psi \f$ corresponding to desired current density
        @result \f$ J_{\phi} = \textrm{M}^{-1} \Delta^{*} \psi \f$
        '''
        curr = numpy.copy(psi)
        tokamaker_get_dels_curr(curr)
        return curr/mu0

    def get_psi(self,normalized=True):
        r'''! Get poloidal flux values on node points

        @param normalized Normalize (and offset) poloidal flux
        @result \f$\hat{\psi} = \frac{\psi-\psi_0}{\psi_a-\psi_0} \f$ or \f$\psi\f$
        '''
        psi = numpy.zeros((self.np,),dtype=numpy.float64)
        psi_lim = c_double()
        psi_max = c_double()
        tokamaker_get_psi(psi,ctypes.byref(psi_lim),ctypes.byref(psi_max))
        if normalized:
            psi = (psi-psi_lim.value)/(psi_max.value-psi_lim.value)
            if self.psi_convention == 0:
                psi = 1.0 - psi
        return psi

    def set_psi(self,psi):
        '''! Set poloidal flux values on node points

        @param psi Poloidal flux values (should not be normalized!)
        '''
        if psi.shape[0] != self.np:
            raise IndexError('Incorrect shape of "psi", should be [np]')
        psi = numpy.ascontiguousarray(psi, dtype=numpy.float64)
        tokamaker_set_psi(psi)
    
    def set_psi_dt(self,psi0,dt):
        '''! Set reference poloidal flux and time step for eddy currents in .solve()

        @param psi0 Reference poloidal flux at t-dt (unnormalized)
        @param dt Time since reference poloidal flux
        '''
        if psi0.shape[0] != self.np:
            raise IndexError('Incorrect shape of "psi0", should be [np]')
        psi0 = numpy.ascontiguousarray(psi0, dtype=numpy.float64)
        tokamaker_set_psi_dt(psi0,c_double(dt))
    
    def get_field_eval(self,field_type):
        r'''! Create field interpolator for vector potential

        @param field_type Field to interpolate, must be one of ("B", "psi", "F", or "P")
        @result Field interpolation object
        '''
        #
        mode_map = {'B': 1, 'PSI': 2, 'F': 3, 'P': 4}
        imode = mode_map.get(field_type.upper())
        if imode is None:
            raise ValueError('Invalid field type ("B", "psi", "F", "P")')
        #
        int_obj = c_void_p()
<<<<<<< HEAD
        error_string = self._oft_env.get_c_errorbuff()
        tokamaker_get_field_eval(imode,ctypes.byref(int_obj),error_string)
        if error_string.value != b'':
            raise Exception(error_string.value)
=======
        cstring = create_string_buffer(b"",200)
        tokamaker_get_field_eval(imode,ctypes.byref(int_obj),cstring)
        if cstring.value != b'':
            raise Exception(cstring.value)
>>>>>>> 5a21150f
        field_dim = 1
        if imode == 1:
            field_dim = 3
        return TokaMaker_field_interpolator(int_obj,imode,field_dim)
    
    def get_coil_currents(self):
        '''! Get currents in each coil [A] and coil region [A-turns]

        @result Coil currents [ncoils], Coil currents by region [nregs]
        '''
        currents = numpy.zeros((self.ncoils,),dtype=numpy.float64)
        currents_reg = numpy.zeros((self.nregs,),dtype=numpy.float64)
        tokamaker_get_coil_currents(currents, currents_reg)
        return currents, currents_reg

    def get_coil_Lmat(self):
        r'''! Get mutual inductance matrix between coils

        @note This is the inductance in terms of A-turns. To get in terms of
        current in a single of the \f$n\f$ windings you must multiply by \f$n_i*n_j\f$.

        @result L[ncoils+1,ncoils+1]
        '''
        Lmat = numpy.zeros((self.ncoils+1,self.ncoils+1),dtype=numpy.float64)
        tokamaker_get_coil_Lmat(Lmat)
        return Lmat
    
    def trace_surf(self,psi):
        r'''! Trace surface for a given poloidal flux

        @param psi Flux surface to trace \f$\hat{\psi}\f$
        @result \f$r(\hat{\psi})\f$
        '''
        if self.psi_convention == 0:
            psi = 1.0-psi
        npoints = c_int()
        points_loc = c_double_ptr()
        tokamaker_trace_surf(c_double(psi),ctypes.byref(points_loc),ctypes.byref(npoints))
        if npoints.value > 0:
            return numpy.ctypeslib.as_array(points_loc,shape=(npoints.value, 2))
        else:
            return None
    
    def get_q(self,psi=None,psi_pad=0.02,npsi=50):
        r'''! Get q-profile at specified or uniformly spaced points

        @param psi Explicit sampling locations in \f$\hat{\psi}\f$
        @param psi_pad End padding (axis and edge) for uniform sampling (ignored if `psi` is not None)
        @param npsi Number of points for uniform sampling (ignored if `psi` is not None)
        @result \f$\hat{\psi}\f$, \f$q(\hat{\psi})\f$, \f$[<R>,<1/R>]\f$, length of last surface,
        [r(R_min),r(R_max)], [r(z_min),r(z_max)]
        '''
        if psi is None:
            psi = numpy.linspace(psi_pad,1.0-psi_pad,npsi,dtype=numpy.float64)
            if self.psi_convention == 0:
                psi = numpy.ascontiguousarray(numpy.flip(psi), dtype=numpy.float64)
                psi_save = 1.0-psi
        else:
            if self.psi_convention == 0:
                psi_save = numpy.copy(psi)
                psi = numpy.ascontiguousarray(1.0-psi, dtype=numpy.float64)
        qvals = numpy.zeros((psi.shape[0],), dtype=numpy.float64)
        ravgs = numpy.zeros((2,psi.shape[0]), dtype=numpy.float64)
        dl = c_double()
        rbounds = numpy.zeros((2,2),dtype=numpy.float64)
        zbounds = numpy.zeros((2,2),dtype=numpy.float64)
        tokamaker_get_q(psi.shape[0],psi,qvals,ravgs,ctypes.byref(dl),rbounds,zbounds)
        if self.psi_convention == 0:
            return psi_save,qvals,ravgs,dl.value,rbounds,zbounds
        else:
            return psi,qvals,ravgs,dl.value,rbounds,zbounds

    def sauter_fc(self,psi=None,psi_pad=0.02,npsi=50):
        r'''! Evaluate Sauter trapped particle fractions at specified or uniformly spaced points

        @param psi Explicit sampling locations in \f$\hat{\psi}\f$
        @param psi_pad End padding (axis and edge) for uniform sampling (ignored if `psi` is not None)
        @param npsi Number of points for uniform sampling (ignored if `psi` is not None)
        @result \f$ f_c \f$, [\f$<R>,<1/R>,<a>\f$], [\f$<|B|>,<|B|^2>\f$]
        '''
        if psi is None:
            psi = numpy.linspace(psi_pad,1.0-psi_pad,npsi,dtype=numpy.float64)
            if self.psi_convention == 0:
                psi = numpy.ascontiguousarray(numpy.flip(psi), dtype=numpy.float64)
                psi_save = 1.0 - psi
        else:
            if self.psi_convention == 0:
                psi_save = numpy.copy(psi)
                psi = numpy.ascontiguousarray(1.0-psi, dtype=numpy.float64)
        fc = numpy.zeros((psi.shape[0],), dtype=numpy.float64)
        r_avgs = numpy.zeros((3,psi.shape[0]), dtype=numpy.float64)
        modb_avgs = numpy.zeros((2,psi.shape[0]), dtype=numpy.float64)
        tokamaker_sauter_fc(psi.shape[0],psi,fc,r_avgs,modb_avgs)
        if self.psi_convention == 0:
            return psi_save,fc,r_avgs,modb_avgs
        else:
            return psi,fc,r_avgs,modb_avgs

    def get_globals(self):
        r'''! Get global plasma parameters

        @result Ip, [R_Ip, Z_Ip], \f$\int dV\f$, \f$\int P dV\f$, diamagnetic flux,
        enclosed toroidal flux
        '''
        Ip = c_double()
        centroid = numpy.zeros((2,),dtype=numpy.float64)
        vol = c_double()
        pvol = c_double()
        dflux = c_double()
        tflux = c_double()
        Bp_vol = c_double()
        tokamaker_get_globals(ctypes.byref(Ip),centroid,ctypes.byref(vol),ctypes.byref(pvol),
            ctypes.byref(dflux),ctypes.byref(tflux),ctypes.byref(Bp_vol))
        return Ip.value, centroid, vol.value, pvol.value, dflux.value, tflux.value, Bp_vol.value

    def calc_loopvoltage(self):
        r'''! Get plasma loop voltage

        @param eta Dictionary object containing resistivity profile ['y'] and sampled locations 
        in normalized Psi ['x']
        @param ffp_NI Dictionary object containing non-inductive FF' profile ['y'] and sampled locations 
        in normalized Psi ['x']
        @result Vloop [Volts]
        '''
        V_loop = c_double()

        tokamaker_gs_calc_vloop(ctypes.byref(V_loop))

        if V_loop.value < 0.:
            raise ValueError('eta array not specified')
        else:
            return V_loop.value

    def get_profiles(self,psi=None,psi_pad=1.E-8,npsi=50):
        r'''! Get G-S source profiles

        @param psi Explicit sampling locations in \f$\hat{\psi}\f$
        @param psi_pad End padding (axis and edge) for uniform sampling (ignored if `psi` is not None)
        @param npsi Number of points for uniform sampling (ignored if `psi` is not None)
        @result \f$\hat{\psi}\f$, \f$F(\hat{\psi})\f$, \f$F'(\hat{\psi})\f$,
        \f$P(\hat{\psi})\f$, \f$P'(\hat{\psi})\f$
        '''
        if psi is None:
            psi = numpy.linspace(psi_pad,1.0-psi_pad,npsi,dtype=numpy.float64)
            if self.psi_convention == 0:
                psi = numpy.ascontiguousarray(numpy.flip(psi), dtype=numpy.float64)
                psi_save = 1.0 - psi
        else:
            if self.psi_convention == 0:
                psi_save = numpy.copy(psi)
                psi = numpy.ascontiguousarray(1.0-psi, dtype=numpy.float64)
        f = numpy.zeros((psi.shape[0],), dtype=numpy.float64)
        fp = numpy.zeros((psi.shape[0],), dtype=numpy.float64)
        p = numpy.zeros((psi.shape[0],), dtype=numpy.float64)
        pp = numpy.zeros((psi.shape[0],), dtype=numpy.float64)
        tokamaker_get_profs(psi.shape[0],psi,f,fp,p,pp)
        if self.psi_convention == 0:
            return psi_save,f,fp,p/mu0,pp/mu0
        else:
            return psi,f,fp,p/mu0,pp/mu0
    
    def get_xpoints(self):
        '''! Get X-points

        @result X-points, is diverted?
        '''
        if self.x_points[0,0] < 0.0:
            return None, False
        else:
            for i in range(self.x_points.shape[0]):
                if self.x_points[i,0] < 0.0:
                    break
            return self.x_points[:i,:], self.diverted
    
    def set_coil_currents(self, currents):
        '''! Set coil currents

        @param currents Current in each coil [A]
        '''
        if currents.shape[0] != self.ncoils:
            raise IndexError('Incorrect shape of "currents", should be [ncoils]')
        currents = numpy.ascontiguousarray(currents, dtype=numpy.float64)
        tokamaker_set_coil_currents(currents)

    def update_settings(self):
        '''! Update settings after changes to values in python'''
        tokamaker_set_settings(ctypes.byref(self.settings))
    
    def area_integral(self,field,reg_mask=-1):
        r'''! Compute area integral of field over a specified region

        @param field Field to integrate [np,]
        @param reg_mask ID of region for integration (negative for whole mesh)
        @result \f$ \int f dA \f$
        '''
        result = c_double(0.0)
        field = numpy.ascontiguousarray(field, dtype=numpy.float64)
        tokamaker_area_int(field,c_int(reg_mask),ctypes.byref(result))
        return result.value

    def plot_machine(self,fig,ax,vacuum_color='whitesmoke',cond_color='gray',limiter_color='k',
                     coil_color='gray',coil_colormap=None,coil_symmap=False,coil_scale=1.0,coil_clabel=r'$I_C$ [A]',colorbar=None):
        '''! Plot machine geometry

        @param fig Figure to add to
        @param ax Axis to add to
        @param vacuum_color Color to shade vacuum region (None to disable)
        @param cond_color Color for conducting regions (None to disable)
        @param limiter_color Color for limiter contour (None to disable)
        @param coil_color Color for coil regions (None to disable)
        @param coil_colormap Colormap for coil current values
        @param coil_symmap Make coil current colorscale symmetric
        @param coil_scale Scale for coil currents when plotting
        @param coil_clabel Label for coil current colorbar (None to disable colorbar)
        @param colorbar Colorbar instance to overwrite (None to add)
        @result Colorbar instance for coil colors or None
        '''
        mask_vals = numpy.ones((self.np,))
        # Shade vacuum region
        if vacuum_color is not None:
            mask = numpy.logical_and(self.reg > 1, self.reg <= self.nvac+1)
            if mask.sum() > 0.0:
                ax.tricontourf(self.r[:,0], self.r[:,1], self.lc[mask,:], mask_vals, colors=vacuum_color)
        # Shade coils
        if coil_colormap is not None:
            _, region_currents = self.get_coil_currents()
            mesh_currents = numpy.zeros((self.lc.shape[0],))
            for i in range(self.ncoils):
                mesh_currents = region_currents[self.reg-1]
            mask = (abs(mesh_currents) > 0.0)
            if mask.sum() > 0.0:
                mesh_currents *= coil_scale
                if coil_symmap:
                    max_curr = abs(mesh_currents).max()
                    clf = ax.tripcolor(self.r[:,0], self.r[:,1], self.lc[mask,:], mesh_currents[mask], cmap=coil_colormap, vmin=-max_curr, vmax=max_curr)
                else:
                    clf = ax.tripcolor(self.r[:,0], self.r[:,1], self.lc[mask,:], mesh_currents[mask], cmap=coil_colormap)
                if coil_clabel is not None:
                    cax = None
                    if colorbar is not None:
                        cax = colorbar.ax
                    colorbar = fig.colorbar(clf,ax=ax,cax=cax,label=coil_clabel)
        else:
            for _, coil_reg in self._coil_dict.items():
                mask_tmp = (self.reg == coil_reg['reg_id'])
                ax.tricontourf(self.r[:,0], self.r[:,1], self.lc[mask_tmp,:], mask_vals, colors=coil_color, alpha=1)
        # Shade conductors
        for _, cond_reg in self._cond_dict.items():
            mask_tmp = (self.reg == cond_reg['reg_id'])
            ax.tricontourf(self.r[:,0], self.r[:,1], self.lc[mask_tmp,:], mask_vals, colors=cond_color, alpha=1)
        # Show limiter
        if limiter_color and (self.lim_contour is not None):
            for lim_contour in self.lim_contours:
                ax.plot(lim_contour[:,0],lim_contour[:,1],color=limiter_color)
        # Make 1:1 aspect ratio
        ax.set_aspect('equal','box')
        return colorbar

    def plot_constraints(self,fig,ax,isoflux_color='tab:red',isoflux_marker='+',saddle_color='tab:green',saddle_marker='x'):
        '''! Plot geometry constraints

        @param fig Figure to add to
        @param ax Axis to add to
        @param isoflux_color Color of isoflux points (None to disable)
        @param saddle_color Color of saddle points (None to disable)
        '''
        # Plot isoflux constraints
        if (isoflux_color is not None) and (self._isoflux_targets is not None):
            ax.plot(self._isoflux_targets[:,0],self._isoflux_targets[:,1],color=isoflux_color,marker=isoflux_marker,linestyle='none')
        # Plot saddle constraints
        if (saddle_color is not None) and (self._saddle_targets is not None):
            ax.plot(self._saddle_targets[:,0],self._saddle_targets[:,1],color=saddle_color,marker=saddle_marker,linestyle='none')

    def plot_psi(self,fig,ax,psi=None,normalized=True,
                 plasma_color=None,plasma_nlevels=8,plasma_levels=None,plasma_colormap=None,plasma_linestyles=None,
                 vacuum_color='darkgray',vacuum_nlevels=8,vacuum_levels=None,vacuum_colormap=None,vacuum_linestyles=None,
                 xpoint_color='k',xpoint_marker='x',opoint_color='k',opoint_marker='*'):
        r'''! Plot contours of \f$\hat{\psi}\f$

        @param fig Figure to add to
        @param ax Axis to add to
        @param psi Flux values to plot (otherwise `self.get_psi()` is called)
        @param normalized Retreive normalized flux, or assume normalized psi if passed as argument
        @param plasma_color Color for plasma contours
        @param plasma_nlevels Number of plasma contours
        @param plasma_levels Explicit levels for plasma contours
        @param plasma_colormap Colormap for plasma contours (cannot be specified with `plasma_color`)
        @param plasma_linestyles Linestyle for plasma contours
        @param vacuum_color Color for plasma contours
        @param vacuum_nlevels Number of plasma contours
        @param vacuum_levels Explicit levels for plasma contours (cannot be specified with `vacuum_color`)
        @param vacuum_colormap Colormap for plasma contours
        @param vacuum_linestyles Linestyle for vacuum contours
        @param xpoint_color Color for X-point markers (None to disable)
        @param xpoint_marker Colormap for plasma contours
        @param opoint_color Colormap for plasma contours (None to disable)
        @param opoint_marker Colormap for plasma contours
        '''
        # Plot poloidal flux
        if psi is None:
            psi = self.get_psi(normalized)
        if normalized and (self.psi_convention == 0):
            psi = 1.0-psi
        if plasma_levels is None:
            if normalized:
                plasma_levels = numpy.linspace(0.0,1.0,plasma_nlevels)
            else:
                plasma_levels = numpy.linspace(psi.min(),psi.max(),plasma_nlevels)
        else:
            if normalized:
                if self.psi_convention == 0:
                    plasma_levels = sorted(1.0-numpy.array(plasma_levels))
                else:
                    plasma_levels = sorted(numpy.array(plasma_levels))
        if vacuum_levels is None:
            if normalized:
                vacuum_levels1 = numpy.zeros((0,))
                vacuum_levels2 = numpy.zeros((0,))
                if psi.min() < -0.1:
                    vacuum_levels1 = numpy.linspace(psi.min(),0.0,vacuum_nlevels,endpoint=False)
                if psi.max() > 1.1:
                    vacuum_levels2 = numpy.linspace(1.0,psi.max(),vacuum_nlevels,endpoint=False)
                vacuum_levels = numpy.hstack((vacuum_levels1,vacuum_levels2))
        else:
            if normalized:
                if self.psi_convention == 0:
                    vacuum_levels = sorted(1.0-numpy.array(vacuum_levels))
                else:
                    vacuum_levels = sorted(numpy.array(vacuum_levels))
        if (plasma_color is None) and (plasma_colormap is None):
            plasma_colormap='viridis'
        if vacuum_levels is not None:
            ax.tricontour(self.r[:,0],self.r[:,1],self.lc,psi,levels=vacuum_levels,colors=vacuum_color,cmap=vacuum_colormap,linestyles=vacuum_linestyles)
        if plasma_levels is not None:
            ax.tricontour(self.r[:,0],self.r[:,1],self.lc,psi,levels=plasma_levels,colors=plasma_color,cmap=plasma_colormap,linestyles=plasma_linestyles)

        # Plot saddle points
        if xpoint_color is not None:
            x_points, _ = self.get_xpoints()
            if x_points is not None:
                ax.plot(x_points[:,0], x_points[:,1], color=xpoint_color, marker=xpoint_marker, linestyle='none')
        if (opoint_color is not None) and (self.o_point[0] > 0.0):
            ax.plot(self.o_point[0], self.o_point[1], color=opoint_color, marker=opoint_marker)
        # Make 1:1 aspect ratio
        ax.set_aspect('equal','box')
    
    def get_conductor_currents(self,psi,cell_centered=False):
        r'''! Get toroidal current density in conducting regions for a given \f$ \psi \f$

        @param psi Psi corresponding to field with conductor currents (eg. from time-dependent simulation)
        @param cell_centered Get currents at cell centers
        '''
        curr = self.get_delstar_curr(psi)
        if cell_centered:
            mesh_currents = numpy.zeros((self.lc.shape[0],))
        # Loop over conducting regions and get mask/fields
        mask = numpy.zeros((self.lc.shape[0],), dtype=numpy.int32)
        for _, cond_reg in self._cond_dict.items():
            eta = cond_reg.get('eta',-1.0)
            if eta > 0:
                mask_tmp = (self.reg == cond_reg['reg_id'])
                if cell_centered:
                    mesh_currents[mask_tmp] = numpy.sum(curr[self.lc[mask_tmp,:]],axis=1)/3.0
                mask = numpy.logical_or(mask,mask_tmp)
        if cell_centered:
            return mask, mesh_currents
        else:
            return mask, curr
    
    def get_conductor_source(self,dpsi_dt):
        r'''! Get toroidal current density in conducting regions for a \f$ d \psi / dt \f$ source

        @param dpsi_dt dPsi/dt source eddy currents (eg. from linear stability)
        '''
        # Apply 1/R scale (avoiding divide by zero)
        curr = dpsi_dt.copy()
        curr[self.r[:,0]>0.0] /= self.r[self.r[:,0]>0.0,0]
        # Compute cell areas
        have_noncontinuous = False
        for _, cond_reg in self._cond_dict.items():
            if 'noncontinuous' in cond_reg:
                have_noncontinuous = True
                break
        if have_noncontinuous:
            area = numpy.zeros((self.lc.shape[0],))
            for i in range(self.nc):
                v1 = self.r[self.lc[i,1],:]-self.r[self.lc[i,0],:]
                v2 = self.r[self.lc[i,2],:]-self.r[self.lc[i,0],:]
                area[i] = numpy.linalg.norm(numpy.cross(v1,v2))/2.0
        #
        mesh_currents = numpy.zeros((self.lc.shape[0],))
        # Loop over conducting regions and get mask/fields
        mask = numpy.zeros((self.lc.shape[0],), dtype=numpy.int32)
        for _, cond_reg in self._cond_dict.items():
            eta = cond_reg.get('eta',-1.0)
            if eta > 0:
                mask_tmp = (self.reg == cond_reg['reg_id'])
                field_tmp = -dpsi_dt/eta
                mesh_currents[mask_tmp] = numpy.sum(field_tmp[self.lc[mask_tmp,:]],axis=1)/3.0
                if cond_reg.get('noncontinuous',False):
                    mesh_currents[mask_tmp] -= (mesh_currents[mask_tmp]*area[mask_tmp]).sum()/area[mask_tmp].sum()
                mask = numpy.logical_or(mask,mask_tmp)
        return mask, mesh_currents
    
    def plot_eddy(self,fig,ax,psi=None,dpsi_dt=None,nlevels=40,colormap='jet',clabel=r'$J_w$ [$A/m^2$]',symmap=False):
        r'''! Plot contours of \f$\hat{\psi}\f$

        @param fig Figure to add to
        @param ax Axis to add to
        @param psi Psi corresponding to eddy currents (eg. from time-dependent simulation)
        @param dpsi_dt dPsi/dt source eddy currents (eg. from linear stability)
        @param nlevels Number contour lines used for shading (with "psi" only)
        @param colormap Colormap to use for shadings
        @param clabel Label for colorbar (None to disable colorbar)
        @result Colorbar object
        '''
        if psi is not None:
            mask, plot_field = self.get_conductor_currents(psi,cell_centered=(nlevels < 0))
        elif dpsi_dt is not None:
            mask, plot_field = self.get_conductor_source(dpsi_dt)
        if plot_field.shape[0] == self.nc:
            if symmap:
                max_curr = abs(plot_field).max()
                clf = ax.tripcolor(self.r[:,0],self.r[:,1],self.lc[mask,:],plot_field[mask],cmap=colormap,vmin=-max_curr,vmax=max_curr)
            else:
                clf = ax.tripcolor(self.r[:,0],self.r[:,1],self.lc[mask],plot_field[mask],cmap=colormap)
        else:
            if symmap:
                max_curr = abs(plot_field[self.lc[mask,:]]).max(axis=None)
                clf = ax.tricontourf(self.r[:,0],self.r[:,1],self.lc[mask],plot_field,nlevels,cmap=colormap,vmin=-max_curr,vmax=max_curr)
            else:
                clf = ax.tricontourf(self.r[:,0],self.r[:,1],self.lc[mask],plot_field,nlevels,cmap=colormap)
        if clabel is not None:
            cb = fig.colorbar(clf,ax=ax)
            cb.set_label(clabel)
        else:
            cb = None
        # Make 1:1 aspect ratio
        ax.set_aspect('equal','box')
        return cb

    def get_vfixed(self):
        '''! Get required vacuum flux values to balance fixed boundary equilibrium

        @result sampling points [:,2], flux values [:]
        '''
        npts = c_int()
        pts_loc = c_double_ptr()
        flux_loc = c_double_ptr()
        tokamaker_get_vfixed(ctypes.byref(npts),ctypes.byref(pts_loc),ctypes.byref(flux_loc))
        return numpy.ctypeslib.as_array(pts_loc,shape=(npts.value, 2)), \
            numpy.ctypeslib.as_array(flux_loc,shape=(npts.value,))

    def save_eqdsk(self,filename,nr=65,nz=65,rbounds=None,zbounds=None,run_info='',lcfs_pad=0.01,rcentr=None,truncate_eq=True,limiter_file=''):
        r'''! Save current equilibrium to gEQDSK format

        @param filename Filename to save equilibrium to
        @param nr Number of radial sampling points
        @param nz Number of vertical sampling points
        @param rbounds Extents of grid in R
        @param zbounds Extents of grid in Z
        @param run_info Run information for gEQDSK file (maximum of 40 characters)
        @param lcfs_pad Padding in normalized flux at LCFS
        @param rcentr `RCENTR` value for gEQDSK file (if `None`, geometric axis is used)
        @param truncate_eq Truncate equilibrium at `lcfs_pad`, if `False` \f$ q(\hat{\psi} > 1-pad) = q(1-pad) \f$
        @param limiter_file File containing limiter contour to use instead of TokaMaker limiter
        '''
        cfilename = self._oft_env.path2c(filename)
        lim_filename = self._oft_env.path2c(limiter_file)
        if len(run_info) > 40:
            raise ValueError('"run_info" cannot be longer than 40 characters')
        crun_info = self._oft_env.path2c(run_info)
        if rbounds is None:
            rbounds = numpy.r_[self.lim_contour[:,0].min(), self.lim_contour[:,0].max()]
            dr = rbounds[1]-rbounds[0]
            rbounds += numpy.r_[-1.0,1.0]*dr*0.05
        if zbounds is None:
            zbounds = numpy.r_[self.lim_contour[:,1].min(), self.lim_contour[:,1].max()]
            dr = zbounds[1]-zbounds[0]
            zbounds += numpy.r_[-1.0,1.0]*dr*0.05
        if rcentr is None:
            rcentr = -1.0
<<<<<<< HEAD
        error_string = self._oft_env.get_c_errorbuff()
        tokamaker_save_eqdsk(cfilename,c_int(nr),c_int(nz),rbounds,zbounds,crun_info,c_double(lcfs_pad),c_double(rcentr),c_bool(truncate_eq),lim_filename,error_string)
        if error_string.value != b'':
            raise Exception(error_string.value)
=======
        cstring = create_string_buffer(b"",200)
        tokamaker_save_eqdsk(cfilename,c_int(nr),c_int(nz),rbounds,zbounds,crun_info,c_double(lcfs_pad),c_double(rcentr),c_bool(truncate_eq),lim_filename,cstring)
        if cstring.value != b'':
            raise Exception(cstring.value)
>>>>>>> 5a21150f

    def eig_wall(self,neigs=4,pm=False):
        r'''! Compute eigenvalues (\f$ 1 / \tau_{L/R} \f$) for conducting structures

        @param neigs Number of eigenvalues to compute
        @param pm Print solver statistics and raw eigenvalues?
        @result eigenvalues[neigs], eigenvectors[neigs,:]
        '''
        eig_vals = numpy.zeros((neigs,2),dtype=numpy.float64)
        eig_vecs = numpy.zeros((neigs,self.np),dtype=numpy.float64)
        tokamaker_eig_wall(c_int(neigs),eig_vals,eig_vecs,pm)
        if (eig_vals[0,0] < -1.E98) and (eig_vals[0,1] < -1.E98):
            raise ValueError("Error in eigenvalue solve")
        return eig_vals, eig_vecs

    def eig_td(self,omega=-1.E4,neigs=4,include_bounds=True,pm=False):
        '''! Compute eigenvalues for the linearized time-dependent system

        @param omega Growth rate localization point (eigenvalues closest to this value will be found)
        @param neigs Number of eigenvalues to compute
        @param include_bounds Include bounding flux terms for constant normalized profiles?
        @param pm Print solver statistics and raw eigenvalues?
        @result eigenvalues[neigs], eigenvectors[neigs,:]
        '''
        eig_vals = numpy.zeros((neigs,2),dtype=numpy.float64)
        eig_vecs = numpy.zeros((neigs,self.np),dtype=numpy.float64)
        tokamaker_eig_td(c_double(omega),c_int(neigs),eig_vals,eig_vecs,c_bool(include_bounds),pm)
        if (eig_vals[0,0] < -1.E98) and (eig_vals[0,1] < -1.E98):
            raise ValueError("Error in eigenvalue solve")
        return eig_vals, eig_vecs

    def setup_td(self,dt,lin_tol,nl_tol,pre_plasma=False):
        '''! Setup the time-dependent G-S solver

        @param dt Starting time step
        @param lin_tol Tolerance for linear solver
        @param nl_tol Tolerance for non-linear solver
        @param pre_plasma Use plasma contributions in preconditioner (default: False)
        '''
        tokamaker_setup_td(c_double(dt),c_double(lin_tol),c_double(nl_tol),c_bool(pre_plasma))
    
    def step_td(self,time,dt):
        '''! Compute eigenvalues for the time-dependent system

        @param time Growth rate enhancement point (should be approximately expected value)
        @param dt Number of eigenvalues to compute
        @result new time, new dt, # of NL iterations, # of linear iterations, # of retries
        '''
        dt = c_double(dt)
        time = c_double(time)
        nl_its = c_int()
        lin_its = c_int()
        nretry = c_int()
        tokamaker_step_td(ctypes.byref(time),ctypes.byref(dt),ctypes.byref(nl_its),ctypes.byref(lin_its),ctypes.byref(nretry))
        return time.value, dt.value, nl_its.value, lin_its.value, nretry.value


def solve_with_bootstrap(self,ne,Te,ni,Ti,inductive_jtor,Zeff,jBS_scale=1.0,Zis=[1.],max_iterations=6,initialize_eq=True):
    '''! Self-consistently compute bootstrap contribution from H-mode profiles,
    and iterate solution until all functions of Psi converge. 

    @note if using nis and Zis, dnis_dpsi must be specified in sauter_bootstrap() 
    as a list of impurity gradients over Psi. See 
    https://omfit.io/_modules/omfit_classes/utils_fusion.html for more 
    detailed documentation 

    @note if initialize_eq=True, cubic polynomials will be fit to the core of all 
    kinetic profiles in order to flatten the pedestal. This will initialize the G-S 
    solution at an estimated L-mode pressure profile and using the L-mode bootstrap 
    contribution. Initializing the solver in L-mode before raising the pedestal 
    height increases the likelihood that the solver will converge in H-mode.

    @param ne Electron density profile, sampled over psi_norm
    @param Te Electron temperature profile [eV], sampled over psi_norm
    @param ni Ion density profile, sampled over psi_norm
    @param Ti Ion temperature profile [eV], sampled over psi_norm
    @param inductive_jtor Inductive toroidal current, sampled over psi_norm
    @param Zeff Effective Z profile, sampled over psi_norm
    @param scale_jBS Scalar which can scale bootstrap current profile
    @param nis List of impurity density profiles; NOT USED
    @param Zis List of impurity profile atomic numbers; NOT USED. 
    @param max_iterations Maximum number of H-mode mygs.solve() iterations
    @param initialize_eq Initialize equilibrium solve with flattened pedestal. 
    @param return_jBS Return bootstrap profile alongside err_flag
    '''
    try:
        from omfit_classes.utils_fusion import sauter_bootstrap
    except:
        raise ImportError('omfit_classes.utils_fusion not installed')
    
    def ffprime_from_jtor_pprime(jtor, pprime, R_avg, one_over_R_avg):
        r'''! Convert from J_toroidal to FF' using Grad-Shafranov equation

        @param jtor Toroidal current profile
        @param R_avg Flux averaged R, calculated by TokaMaker
        @param one_over_R_avg Flux averaged 1/R, calculated by TokaMaker
        @param pprime dP/dPsi profile
        '''
        ffprime = 2.0*(jtor -  R_avg * (-pprime)) * (mu0 / one_over_R_avg)
        return ffprime

    kBoltz = eC
    pressure = (kBoltz * ne * Te) + (kBoltz * ni * Ti) # 1.602e-19 * [m^-3] * [eV] = [Pa]

    ### Set new pax target
    self.set_targets(pax=pressure[0])

    ### Reconstruct psi_norm and n_psi from input inductive_jtor
    psi_norm = numpy.linspace(0.,1.,len(inductive_jtor))
    n_psi = len(inductive_jtor)

    def profile_iteration(self,pressure,ne,ni,Te,Ti,psi_norm,n_psi,Zeff,inductive_jtor,jBS_scale,Zis,include_jBS=True):

        pprime = numpy.gradient(pressure) / (numpy.gradient(psi_norm) * (self.psi_bounds[1]-self.psi_bounds[0]))

        ### Get final remaining quantities for Sauter from TokaMaker
        psi,f,_,_,_ = self.get_profiles(npsi=n_psi)
        _,fc,r_avgs,_ = self.sauter_fc(npsi=n_psi)
        ft = 1 - fc # Trapped particle fraction on each flux surface
        eps = r_avgs[2] / r_avgs[0] # Inverse aspect ratio
        _,qvals,ravgs,_,_,_ = self.get_q(npsi=n_psi)
        R_avg = ravgs[0]
        one_over_R_avg = ravgs[1]
        
        if include_jBS:
            ### Calculate flux derivatives for Sauter
            dn_e_dpsi = numpy.gradient(ne) / (numpy.gradient(psi_norm) * (self.psi_bounds[1]-self.psi_bounds[0]))
            dT_e_dpsi = numpy.gradient(Te) / (numpy.gradient(psi_norm) * (self.psi_bounds[1]-self.psi_bounds[0]))
            dn_i_dpsi = numpy.gradient(ni) / (numpy.gradient(psi_norm) * (self.psi_bounds[1]-self.psi_bounds[0]))
            dT_i_dpsi = numpy.gradient(Ti) / (numpy.gradient(psi_norm) * (self.psi_bounds[1]-self.psi_bounds[0]))

            ### Solve for bootstrap current profile. See https://omfit.io/_modules/omfit_classes/utils_fusion.html for more detailed documentation 
            j_BS_neo = sauter_bootstrap(
                                    psi_N=psi_norm,
                                    Te=Te,
                                    Ti=Ti,
                                    ne=ne,
                                    p=pressure,
                                    nis=[ni,],
                                    Zis=Zis,
                                    Zeff=Zeff,
                                    gEQDSKs=[None],
                                    R0=0., # not used
                                    device=None,
                                    psi_N_efit=None,
                                    psiraw=psi*(self.psi_bounds[1]-self.psi_bounds[0]) + self.psi_bounds[0],
                                    R=R_avg,
                                    eps=eps, 
                                    q=qvals,
                                    fT=ft,
                                    I_psi=f,
                                    nt=1,
                                    version='neo_2021',
                                    debug_plots=False,
                                    return_units=True,
                                    return_package=False,
                                    charge_number_to_use_in_ion_collisionality='Koh',
                                    charge_number_to_use_in_ion_lnLambda='Zavg',
                                    dT_e_dpsi=dT_e_dpsi,
                                    dT_i_dpsi=dT_i_dpsi,
                                    dn_e_dpsi=dn_e_dpsi,
                                    dnis_dpsi=[dn_i_dpsi,],
                                    )[0]
                
            inductive_jtor[-1] = 0. ### FORCING inductive_jtor TO BE ZERO AT THE EDGE
            j_BS = j_BS_neo*(R_avg / f) ### Convert into [A/m^2]
            j_BS *= jBS_scale ### Scale j_BS by user specified scalar
            j_BS[-1] = 0. ### FORCING j_BS TO BE ZERO AT THE EDGE
            jtor_total = inductive_jtor + j_BS
        else:
            j_BS = None
            inductive_jtor[-1] = 0. ### FORCING inductive_jtor TO BE ZERO AT THE EDGE
            jtor_total = inductive_jtor
        
        ffprime = ffprime_from_jtor_pprime(jtor_total, pprime, R_avg, one_over_R_avg)

        ffp_prof = {
            'type': 'linterp',
            'x': psi_norm,
            'y': ffprime / ffprime[0]
        }

        pp_prof = {
            'type': 'linterp',
            'x': psi_norm,
            'y': pprime / pprime[0]
        }

        return pp_prof, ffp_prof, j_BS

    if initialize_eq:
        x_trimmed = psi_norm.tolist().copy()
        ne_trimmed = ne.tolist().copy()
        Te_trimmed = Te.tolist().copy()
        ni_trimmed = ni.tolist().copy()
        Ti_trimmed = Ti.tolist().copy()

        ### Remove profile values from psi_norm ~0.5 to ~0.99, leaving single value at the edge
        mid_index = int(len(x_trimmed)/2)
        end_index = len(x_trimmed)-1
        del x_trimmed[mid_index:end_index]
        del ne_trimmed[mid_index:end_index]
        del Te_trimmed[mid_index:end_index]
        del ni_trimmed[mid_index:end_index]
        del Ti_trimmed[mid_index:end_index]

        ### Fit cubic polynomials through all core and one edge value
        ne_model = numpy.poly1d(numpy.polyfit(x_trimmed, ne_trimmed, 3))
        Te_model = numpy.poly1d(numpy.polyfit(x_trimmed, Te_trimmed, 3))
        ni_model = numpy.poly1d(numpy.polyfit(x_trimmed, ni_trimmed, 3))
        Ti_model = numpy.poly1d(numpy.polyfit(x_trimmed, Ti_trimmed, 3))

        init_ne = ne_model(psi_norm)
        init_Te = Te_model(psi_norm)
        init_ni = ni_model(psi_norm)
        init_Ti = Ti_model(psi_norm)

        init_pressure = (kBoltz * init_ne * init_Te) + (kBoltz * init_ni * init_Ti)

        ### Initialize equilibirum on L-mode-like P' and inductive j_tor profiles
        print('>>> Initializing equilibrium with pedestal removed:')

        init_pp_prof, init_ffp_prof, j_BS = profile_iteration(self,init_pressure,init_ne,init_ni,init_Te,init_Ti,psi_norm,n_psi,Zeff,inductive_jtor,jBS_scale,Zis,include_jBS=False)

        init_pp_prof['y'][-1] = 0. # Enforce 0.0 at edge
        init_ffp_prof['y'][-1] = 0. # Enforce 0.0 at edge

        init_pp_prof['y'] = numpy.nan_to_num(init_pp_prof['y'])
        init_ffp_prof['y'] = numpy.nan_to_num(init_ffp_prof['y'])

        self.set_profiles(ffp_prof=init_ffp_prof,pp_prof=init_pp_prof)

        flag = self.solve()

    ### Specify original H-mode profiles, iterate on bootstrap contribution until reasonably converged
    n = 0
    flag = -1
    print('>>> Iterating on H-mode equilibrium solution:')
    while n < max_iterations:
        print('> Iteration '+str(n)+':')

        pp_prof, ffp_prof, j_BS = profile_iteration(self,pressure,ne,ni,Te,Ti,psi_norm,n_psi,Zeff,inductive_jtor,jBS_scale,Zis)

        pp_prof['y'][-1] = 0. # Enforce 0.0 at edge
        ffp_prof['y'][-1] = 0. # Enforce 0.0 at edge
    
        pp_prof['y'] = numpy.nan_to_num(pp_prof['y']) # Check for any nan's
        ffp_prof['y'] = numpy.nan_to_num(ffp_prof['y']) # Check for any nan's

        self.set_profiles(ffp_prof=ffp_prof,pp_prof=pp_prof)

        flag = self.solve()
        print('Solve flag: ', flag)

        n += 1
        if (n > 2) and (flag >= 0):
            break
        elif n >= max_iterations:
            raise TypeError('H-mode equilibrium solve did not converge')
    
    return flag, j_BS<|MERGE_RESOLUTION|>--- conflicted
+++ resolved
@@ -149,17 +149,10 @@
 
     def reset(self):
         '''! Reset G-S object to enable loading a new mesh and coil configuration'''
-<<<<<<< HEAD
         error_string = self._oft_env.get_c_errorbuff()
         tokamaker_reset(error_string)
         if error_string.value != b'':
             raise Exception(error_string.value)
-=======
-        cstring = create_string_buffer(b"",200)
-        tokamaker_reset(cstring)
-        if cstring.value != b'':
-            raise Exception(cstring.value)
->>>>>>> 5a21150f
         self.nregs = -1
         self.np = -1
         # Reset defaults
@@ -295,18 +288,10 @@
         self.update_settings()
         #
         ncoils = c_int()
-<<<<<<< HEAD
         error_string = self._oft_env.get_c_errorbuff()
         tokamaker_setup(order,full_domain,ctypes.byref(ncoils),error_string)
         if error_string.value != b'':
             raise Exception(error_string.value)
-=======
-        cstring = create_string_buffer(b"",200)
-        # filename = c_char_p(input_filename.encode())
-        tokamaker_setup(order,full_domain,ctypes.byref(ncoils),cstring)
-        if cstring.value != b'':
-            raise Exception(cstring.value)
->>>>>>> 5a21150f
         ## Number of coils in mesh
         self.ncoils = ncoils.value
         ## Isoflux constraint points (use @ref TokaMaker.TokaMaker.set_isoflux "set_isoflux")
@@ -878,17 +863,10 @@
             raise ValueError('Invalid field type ("B", "psi", "F", "P")')
         #
         int_obj = c_void_p()
-<<<<<<< HEAD
         error_string = self._oft_env.get_c_errorbuff()
         tokamaker_get_field_eval(imode,ctypes.byref(int_obj),error_string)
         if error_string.value != b'':
             raise Exception(error_string.value)
-=======
-        cstring = create_string_buffer(b"",200)
-        tokamaker_get_field_eval(imode,ctypes.byref(int_obj),cstring)
-        if cstring.value != b'':
-            raise Exception(cstring.value)
->>>>>>> 5a21150f
         field_dim = 1
         if imode == 1:
             field_dim = 3
@@ -1371,17 +1349,10 @@
             zbounds += numpy.r_[-1.0,1.0]*dr*0.05
         if rcentr is None:
             rcentr = -1.0
-<<<<<<< HEAD
         error_string = self._oft_env.get_c_errorbuff()
         tokamaker_save_eqdsk(cfilename,c_int(nr),c_int(nz),rbounds,zbounds,crun_info,c_double(lcfs_pad),c_double(rcentr),c_bool(truncate_eq),lim_filename,error_string)
         if error_string.value != b'':
             raise Exception(error_string.value)
-=======
-        cstring = create_string_buffer(b"",200)
-        tokamaker_save_eqdsk(cfilename,c_int(nr),c_int(nz),rbounds,zbounds,crun_info,c_double(lcfs_pad),c_double(rcentr),c_bool(truncate_eq),lim_filename,cstring)
-        if cstring.value != b'':
-            raise Exception(cstring.value)
->>>>>>> 5a21150f
 
     def eig_wall(self,neigs=4,pm=False):
         r'''! Compute eigenvalues (\f$ 1 / \tau_{L/R} \f$) for conducting structures
